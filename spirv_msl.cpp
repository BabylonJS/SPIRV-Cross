/*
 * Copyright 2016-2019 The Brenwill Workshop Ltd.
 *
 * Licensed under the Apache License, Version 2.0 (the "License");
 * you may not use this file except in compliance with the License.
 * You may obtain a copy of the License at
 *
 *     http://www.apache.org/licenses/LICENSE-2.0
 *
 * Unless required by applicable law or agreed to in writing, software
 * distributed under the License is distributed on an "AS IS" BASIS,
 * WITHOUT WARRANTIES OR CONDITIONS OF ANY KIND, either express or implied.
 * See the License for the specific language governing permissions and
 * limitations under the License.
 */

#include "spirv_msl.hpp"
#include "GLSL.std.450.h"

#include <algorithm>
#include <assert.h>
#include <numeric>

using namespace spv;
using namespace SPIRV_CROSS_NAMESPACE;
using namespace std;

static const uint32_t k_unknown_location = ~0u;
static const uint32_t k_unknown_component = ~0u;
static const char* force_inline = "static inline __attribute__((always_inline))";

CompilerMSL::CompilerMSL(std::vector<uint32_t> spirv_)
    : CompilerGLSL(move(spirv_))
{
}

CompilerMSL::CompilerMSL(const uint32_t *ir_, size_t word_count)
    : CompilerGLSL(ir_, word_count)
{
}

CompilerMSL::CompilerMSL(const ParsedIR &ir_)
    : CompilerGLSL(ir_)
{
}

CompilerMSL::CompilerMSL(ParsedIR &&ir_)
    : CompilerGLSL(std::move(ir_))
{
}

void CompilerMSL::add_msl_vertex_attribute(const MSLVertexAttr &va)
{
	vtx_attrs_by_location[va.location] = va;
	if (va.builtin != BuiltInMax && !vtx_attrs_by_builtin.count(va.builtin))
		vtx_attrs_by_builtin[va.builtin] = va;
}

void CompilerMSL::add_msl_resource_binding(const MSLResourceBinding &binding)
{
	StageSetBinding tuple = { binding.stage, binding.desc_set, binding.binding };
	resource_bindings[tuple] = { binding, false };
}

void CompilerMSL::add_dynamic_buffer(uint32_t desc_set, uint32_t binding, uint32_t index)
{
	SetBindingPair pair = { desc_set, binding };
	buffers_requiring_dynamic_offset[pair] = { index, 0 };
}

void CompilerMSL::add_discrete_descriptor_set(uint32_t desc_set)
{
	if (desc_set < kMaxArgumentBuffers)
		argument_buffer_discrete_mask |= 1u << desc_set;
}

bool CompilerMSL::is_msl_vertex_attribute_used(uint32_t location)
{
	return vtx_attrs_in_use.count(location) != 0;
}

bool CompilerMSL::is_msl_resource_binding_used(ExecutionModel model, uint32_t desc_set, uint32_t binding)
{
	StageSetBinding tuple = { model, desc_set, binding };
	auto itr = resource_bindings.find(tuple);
	return itr != end(resource_bindings) && itr->second.second;
}

uint32_t CompilerMSL::get_automatic_msl_resource_binding(uint32_t id) const
{
	return get_extended_decoration(id, SPIRVCrossDecorationResourceIndexPrimary);
}

uint32_t CompilerMSL::get_automatic_msl_resource_binding_secondary(uint32_t id) const
{
	return get_extended_decoration(id, SPIRVCrossDecorationResourceIndexSecondary);
}

uint32_t CompilerMSL::get_automatic_msl_resource_binding_tertiary(uint32_t id) const
{
	return get_extended_decoration(id, SPIRVCrossDecorationResourceIndexTertiary);
}

uint32_t CompilerMSL::get_automatic_msl_resource_binding_quaternary(uint32_t id) const
{
	return get_extended_decoration(id, SPIRVCrossDecorationResourceIndexQuaternary);
}

void CompilerMSL::set_fragment_output_components(uint32_t location, uint32_t components)
{
	fragment_output_components[location] = components;
}

bool CompilerMSL::supports_combined_samplers() const
{
	return false; // Metal does not support combined texture-samplers
}

void CompilerMSL::build_implicit_builtins()
{
	bool need_sample_pos = active_input_builtins.get(BuiltInSamplePosition);
	bool need_vertex_params = capture_output_to_buffer && get_execution_model() == ExecutionModelVertex;
	bool need_tesc_params = get_execution_model() == ExecutionModelTessellationControl;
	bool need_subgroup_mask =
	    active_input_builtins.get(BuiltInSubgroupEqMask) || active_input_builtins.get(BuiltInSubgroupGeMask) ||
	    active_input_builtins.get(BuiltInSubgroupGtMask) || active_input_builtins.get(BuiltInSubgroupLeMask) ||
	    active_input_builtins.get(BuiltInSubgroupLtMask);
	bool need_subgroup_ge_mask = !msl_options.is_ios() && (active_input_builtins.get(BuiltInSubgroupGeMask) ||
	                                                       active_input_builtins.get(BuiltInSubgroupGtMask));
	bool need_multiview = get_execution_model() == ExecutionModelVertex && !msl_options.view_index_from_device_index &&
	                      (msl_options.multiview || active_input_builtins.get(BuiltInViewIndex));
	bool need_dispatch_base =
	    msl_options.dispatch_base && get_execution_model() == ExecutionModelGLCompute &&
	    (active_input_builtins.get(BuiltInWorkgroupId) || active_input_builtins.get(BuiltInGlobalInvocationId));
	if (need_subpass_input || need_sample_pos || need_subgroup_mask || need_vertex_params || need_tesc_params ||
	    need_multiview || need_dispatch_base || needs_subgroup_invocation_id)
	{
		bool has_frag_coord = false;
		bool has_sample_id = false;
		bool has_vertex_idx = false;
		bool has_base_vertex = false;
		bool has_instance_idx = false;
		bool has_base_instance = false;
		bool has_invocation_id = false;
		bool has_primitive_id = false;
		bool has_subgroup_invocation_id = false;
		bool has_subgroup_size = false;
		bool has_view_idx = false;
		uint32_t workgroup_id_type = 0;

		ir.for_each_typed_id<SPIRVariable>([&](uint32_t, SPIRVariable &var) {
			if (var.storage != StorageClassInput || !ir.meta[var.self].decoration.builtin)
				return;

            // Use Metal's native frame-buffer fetch API for subpass inputs.
			BuiltIn builtin = ir.meta[var.self].decoration.builtin_type;
			if (need_subpass_input && (!msl_options.is_ios() || !msl_options.ios_use_framebuffer_fetch_subpasses) && builtin == BuiltInFragCoord)
			{
				builtin_frag_coord_id = var.self;
				has_frag_coord = true;
			}

			if (need_sample_pos && builtin == BuiltInSampleId)
			{
				builtin_sample_id_id = var.self;
				has_sample_id = true;
			}

			if (need_vertex_params)
			{
				switch (builtin)
				{
				case BuiltInVertexIndex:
					builtin_vertex_idx_id = var.self;
					has_vertex_idx = true;
					break;
				case BuiltInBaseVertex:
					builtin_base_vertex_id = var.self;
					has_base_vertex = true;
					break;
				case BuiltInInstanceIndex:
					builtin_instance_idx_id = var.self;
					has_instance_idx = true;
					break;
				case BuiltInBaseInstance:
					builtin_base_instance_id = var.self;
					has_base_instance = true;
					break;
				default:
					break;
				}
			}

			if (need_tesc_params)
			{
				switch (builtin)
				{
				case BuiltInInvocationId:
					builtin_invocation_id_id = var.self;
					has_invocation_id = true;
					break;
				case BuiltInPrimitiveId:
					builtin_primitive_id_id = var.self;
					has_primitive_id = true;
					break;
				default:
					break;
				}
			}

			if ((need_subgroup_mask || needs_subgroup_invocation_id) && builtin == BuiltInSubgroupLocalInvocationId)
			{
				builtin_subgroup_invocation_id_id = var.self;
				has_subgroup_invocation_id = true;
			}

			if (need_subgroup_ge_mask && builtin == BuiltInSubgroupSize)
			{
				builtin_subgroup_size_id = var.self;
				has_subgroup_size = true;
			}

			if (need_multiview)
			{
				switch (builtin)
				{
				case BuiltInInstanceIndex:
					// The view index here is derived from the instance index.
					builtin_instance_idx_id = var.self;
					has_instance_idx = true;
					break;
				case BuiltInViewIndex:
					builtin_view_idx_id = var.self;
					has_view_idx = true;
					break;
				default:
					break;
				}
			}

			// The base workgroup needs to have the same type and vector size
			// as the workgroup or invocation ID, so keep track of the type that
			// was used.
			if (need_dispatch_base && workgroup_id_type == 0 &&
			    (builtin == BuiltInWorkgroupId || builtin == BuiltInGlobalInvocationId))
				workgroup_id_type = var.basetype;
		});

		// Use Metal's native frame-buffer fetch API for subpass inputs.
		if (!has_frag_coord && (!msl_options.is_ios() || !msl_options.ios_use_framebuffer_fetch_subpasses) && need_subpass_input)
		{
			uint32_t offset = ir.increase_bound_by(3);
			uint32_t type_id = offset;
			uint32_t type_ptr_id = offset + 1;
			uint32_t var_id = offset + 2;

			// Create gl_FragCoord.
			SPIRType vec4_type;
			vec4_type.basetype = SPIRType::Float;
			vec4_type.width = 32;
			vec4_type.vecsize = 4;
			set<SPIRType>(type_id, vec4_type);

			SPIRType vec4_type_ptr;
			vec4_type_ptr = vec4_type;
			vec4_type_ptr.pointer = true;
			vec4_type_ptr.parent_type = type_id;
			vec4_type_ptr.storage = StorageClassInput;
			auto &ptr_type = set<SPIRType>(type_ptr_id, vec4_type_ptr);
			ptr_type.self = type_id;

			set<SPIRVariable>(var_id, type_ptr_id, StorageClassInput);
			set_decoration(var_id, DecorationBuiltIn, BuiltInFragCoord);
			builtin_frag_coord_id = var_id;
			mark_implicit_builtin(StorageClassInput, BuiltInFragCoord, var_id);
		}

		if (!has_sample_id && need_sample_pos)
		{
			uint32_t offset = ir.increase_bound_by(3);
			uint32_t type_id = offset;
			uint32_t type_ptr_id = offset + 1;
			uint32_t var_id = offset + 2;

			// Create gl_SampleID.
			SPIRType uint_type;
			uint_type.basetype = SPIRType::UInt;
			uint_type.width = 32;
			set<SPIRType>(type_id, uint_type);

			SPIRType uint_type_ptr;
			uint_type_ptr = uint_type;
			uint_type_ptr.pointer = true;
			uint_type_ptr.parent_type = type_id;
			uint_type_ptr.storage = StorageClassInput;
			auto &ptr_type = set<SPIRType>(type_ptr_id, uint_type_ptr);
			ptr_type.self = type_id;

			set<SPIRVariable>(var_id, type_ptr_id, StorageClassInput);
			set_decoration(var_id, DecorationBuiltIn, BuiltInSampleId);
			builtin_sample_id_id = var_id;
			mark_implicit_builtin(StorageClassInput, BuiltInSampleId, var_id);
		}

		if ((need_vertex_params && (!has_vertex_idx || !has_base_vertex || !has_instance_idx || !has_base_instance)) ||
		    (need_multiview && (!has_instance_idx || !has_view_idx)))
		{
			uint32_t offset = ir.increase_bound_by(2);
			uint32_t type_id = offset;
			uint32_t type_ptr_id = offset + 1;

			SPIRType uint_type;
			uint_type.basetype = SPIRType::UInt;
			uint_type.width = 32;
			set<SPIRType>(type_id, uint_type);

			SPIRType uint_type_ptr;
			uint_type_ptr = uint_type;
			uint_type_ptr.pointer = true;
			uint_type_ptr.parent_type = type_id;
			uint_type_ptr.storage = StorageClassInput;
			auto &ptr_type = set<SPIRType>(type_ptr_id, uint_type_ptr);
			ptr_type.self = type_id;

			if (need_vertex_params && !has_vertex_idx)
			{
				uint32_t var_id = ir.increase_bound_by(1);

				// Create gl_VertexIndex.
				set<SPIRVariable>(var_id, type_ptr_id, StorageClassInput);
				set_decoration(var_id, DecorationBuiltIn, BuiltInVertexIndex);
				builtin_vertex_idx_id = var_id;
				mark_implicit_builtin(StorageClassInput, BuiltInVertexIndex, var_id);
			}

			if (need_vertex_params && !has_base_vertex)
			{
				uint32_t var_id = ir.increase_bound_by(1);

				// Create gl_BaseVertex.
				set<SPIRVariable>(var_id, type_ptr_id, StorageClassInput);
				set_decoration(var_id, DecorationBuiltIn, BuiltInBaseVertex);
				builtin_base_vertex_id = var_id;
				mark_implicit_builtin(StorageClassInput, BuiltInBaseVertex, var_id);
			}

			if (!has_instance_idx) // Needed by both multiview and tessellation
			{
				uint32_t var_id = ir.increase_bound_by(1);

				// Create gl_InstanceIndex.
				set<SPIRVariable>(var_id, type_ptr_id, StorageClassInput);
				set_decoration(var_id, DecorationBuiltIn, BuiltInInstanceIndex);
				builtin_instance_idx_id = var_id;
				mark_implicit_builtin(StorageClassInput, BuiltInInstanceIndex, var_id);
			}

			if (need_vertex_params && !has_base_instance)
			{
				uint32_t var_id = ir.increase_bound_by(1);

				// Create gl_BaseInstance.
				set<SPIRVariable>(var_id, type_ptr_id, StorageClassInput);
				set_decoration(var_id, DecorationBuiltIn, BuiltInBaseInstance);
				builtin_base_instance_id = var_id;
				mark_implicit_builtin(StorageClassInput, BuiltInBaseInstance, var_id);
			}

			if (need_multiview)
			{
				// Multiview shaders are not allowed to write to gl_Layer, ostensibly because
				// it is implicitly written from gl_ViewIndex, but we have to do that explicitly.
				// Note that we can't just abuse gl_ViewIndex for this purpose: it's an input, but
				// gl_Layer is an output in vertex-pipeline shaders.
				uint32_t type_ptr_out_id = ir.increase_bound_by(2);
				SPIRType uint_type_ptr_out;
				uint_type_ptr_out = uint_type;
				uint_type_ptr_out.pointer = true;
				uint_type_ptr_out.parent_type = type_id;
				uint_type_ptr_out.storage = StorageClassOutput;
				auto &ptr_out_type = set<SPIRType>(type_ptr_out_id, uint_type_ptr_out);
				ptr_out_type.self = type_id;
				uint32_t var_id = type_ptr_out_id + 1;
				set<SPIRVariable>(var_id, type_ptr_out_id, StorageClassOutput);
				set_decoration(var_id, DecorationBuiltIn, BuiltInLayer);
				builtin_layer_id = var_id;
				mark_implicit_builtin(StorageClassOutput, BuiltInLayer, var_id);
			}

			if (need_multiview && !has_view_idx)
			{
				uint32_t var_id = ir.increase_bound_by(1);

				// Create gl_ViewIndex.
				set<SPIRVariable>(var_id, type_ptr_id, StorageClassInput);
				set_decoration(var_id, DecorationBuiltIn, BuiltInViewIndex);
				builtin_view_idx_id = var_id;
				mark_implicit_builtin(StorageClassInput, BuiltInViewIndex, var_id);
			}
		}

		if (need_tesc_params && (!has_invocation_id || !has_primitive_id))
		{
			uint32_t offset = ir.increase_bound_by(2);
			uint32_t type_id = offset;
			uint32_t type_ptr_id = offset + 1;

			SPIRType uint_type;
			uint_type.basetype = SPIRType::UInt;
			uint_type.width = 32;
			set<SPIRType>(type_id, uint_type);

			SPIRType uint_type_ptr;
			uint_type_ptr = uint_type;
			uint_type_ptr.pointer = true;
			uint_type_ptr.parent_type = type_id;
			uint_type_ptr.storage = StorageClassInput;
			auto &ptr_type = set<SPIRType>(type_ptr_id, uint_type_ptr);
			ptr_type.self = type_id;

			if (!has_invocation_id)
			{
				uint32_t var_id = ir.increase_bound_by(1);

				// Create gl_InvocationID.
				set<SPIRVariable>(var_id, type_ptr_id, StorageClassInput);
				set_decoration(var_id, DecorationBuiltIn, BuiltInInvocationId);
				builtin_invocation_id_id = var_id;
				mark_implicit_builtin(StorageClassInput, BuiltInInvocationId, var_id);
			}

			if (!has_primitive_id)
			{
				uint32_t var_id = ir.increase_bound_by(1);

				// Create gl_PrimitiveID.
				set<SPIRVariable>(var_id, type_ptr_id, StorageClassInput);
				set_decoration(var_id, DecorationBuiltIn, BuiltInPrimitiveId);
				builtin_primitive_id_id = var_id;
				mark_implicit_builtin(StorageClassInput, BuiltInPrimitiveId, var_id);
			}
		}

		if (!has_subgroup_invocation_id && (need_subgroup_mask || needs_subgroup_invocation_id))
		{
			uint32_t offset = ir.increase_bound_by(3);
			uint32_t type_id = offset;
			uint32_t type_ptr_id = offset + 1;
			uint32_t var_id = offset + 2;

			// Create gl_SubgroupInvocationID.
			SPIRType uint_type;
			uint_type.basetype = SPIRType::UInt;
			uint_type.width = 32;
			set<SPIRType>(type_id, uint_type);

			SPIRType uint_type_ptr;
			uint_type_ptr = uint_type;
			uint_type_ptr.pointer = true;
			uint_type_ptr.parent_type = type_id;
			uint_type_ptr.storage = StorageClassInput;
			auto &ptr_type = set<SPIRType>(type_ptr_id, uint_type_ptr);
			ptr_type.self = type_id;

			set<SPIRVariable>(var_id, type_ptr_id, StorageClassInput);
			set_decoration(var_id, DecorationBuiltIn, BuiltInSubgroupLocalInvocationId);
			builtin_subgroup_invocation_id_id = var_id;
			mark_implicit_builtin(StorageClassInput, BuiltInSubgroupLocalInvocationId, var_id);
		}

		if (!has_subgroup_size && need_subgroup_ge_mask)
		{
			uint32_t offset = ir.increase_bound_by(3);
			uint32_t type_id = offset;
			uint32_t type_ptr_id = offset + 1;
			uint32_t var_id = offset + 2;

			// Create gl_SubgroupSize.
			SPIRType uint_type;
			uint_type.basetype = SPIRType::UInt;
			uint_type.width = 32;
			set<SPIRType>(type_id, uint_type);

			SPIRType uint_type_ptr;
			uint_type_ptr = uint_type;
			uint_type_ptr.pointer = true;
			uint_type_ptr.parent_type = type_id;
			uint_type_ptr.storage = StorageClassInput;
			auto &ptr_type = set<SPIRType>(type_ptr_id, uint_type_ptr);
			ptr_type.self = type_id;

			set<SPIRVariable>(var_id, type_ptr_id, StorageClassInput);
			set_decoration(var_id, DecorationBuiltIn, BuiltInSubgroupSize);
			builtin_subgroup_size_id = var_id;
			mark_implicit_builtin(StorageClassInput, BuiltInSubgroupSize, var_id);
		}

		if (need_dispatch_base)
		{
			uint32_t var_id;
			if (msl_options.supports_msl_version(1, 2))
			{
				// If we have MSL 1.2, we can (ab)use the [[grid_origin]] builtin
				// to convey this information and save a buffer slot.
				uint32_t offset = ir.increase_bound_by(1);
				var_id = offset;

				set<SPIRVariable>(var_id, workgroup_id_type, StorageClassInput);
				set_extended_decoration(var_id, SPIRVCrossDecorationBuiltInDispatchBase);
				get_entry_point().interface_variables.push_back(var_id);
			}
			else
			{
				// Otherwise, we need to fall back to a good ol' fashioned buffer.
				uint32_t offset = ir.increase_bound_by(2);
				var_id = offset;
				uint32_t type_id = offset + 1;

				SPIRType var_type = get<SPIRType>(workgroup_id_type);
				var_type.storage = StorageClassUniform;
				set<SPIRType>(type_id, var_type);

				set<SPIRVariable>(var_id, type_id, StorageClassUniform);
				// This should never match anything.
				set_decoration(var_id, DecorationDescriptorSet, ~(5u));
				set_decoration(var_id, DecorationBinding, msl_options.indirect_params_buffer_index);
				set_extended_decoration(var_id, SPIRVCrossDecorationResourceIndexPrimary,
				                        msl_options.indirect_params_buffer_index);
			}
			set_name(var_id, "spvDispatchBase");
			builtin_dispatch_base_id = var_id;
		}
	}

	if (needs_swizzle_buffer_def)
	{
		uint32_t var_id = build_constant_uint_array_pointer();
		set_name(var_id, "spvSwizzleConstants");
		// This should never match anything.
		set_decoration(var_id, DecorationDescriptorSet, kSwizzleBufferBinding);
		set_decoration(var_id, DecorationBinding, msl_options.swizzle_buffer_index);
		set_extended_decoration(var_id, SPIRVCrossDecorationResourceIndexPrimary, msl_options.swizzle_buffer_index);
		swizzle_buffer_id = var_id;
	}

	if (!buffers_requiring_array_length.empty())
	{
		uint32_t var_id = build_constant_uint_array_pointer();
		set_name(var_id, "spvBufferSizeConstants");
		// This should never match anything.
		set_decoration(var_id, DecorationDescriptorSet, kBufferSizeBufferBinding);
		set_decoration(var_id, DecorationBinding, msl_options.buffer_size_buffer_index);
		set_extended_decoration(var_id, SPIRVCrossDecorationResourceIndexPrimary, msl_options.buffer_size_buffer_index);
		buffer_size_buffer_id = var_id;
	}

	if (needs_view_mask_buffer())
	{
		uint32_t var_id = build_constant_uint_array_pointer();
		set_name(var_id, "spvViewMask");
		// This should never match anything.
		set_decoration(var_id, DecorationDescriptorSet, ~(4u));
		set_decoration(var_id, DecorationBinding, msl_options.view_mask_buffer_index);
		set_extended_decoration(var_id, SPIRVCrossDecorationResourceIndexPrimary, msl_options.view_mask_buffer_index);
		view_mask_buffer_id = var_id;
	}

	if (!buffers_requiring_dynamic_offset.empty())
	{
		uint32_t var_id = build_constant_uint_array_pointer();
		set_name(var_id, "spvDynamicOffsets");
		// This should never match anything.
		set_decoration(var_id, DecorationDescriptorSet, ~(5u));
		set_decoration(var_id, DecorationBinding, msl_options.dynamic_offsets_buffer_index);
		set_extended_decoration(var_id, SPIRVCrossDecorationResourceIndexPrimary,
		                        msl_options.dynamic_offsets_buffer_index);
		dynamic_offsets_buffer_id = var_id;
	}
}

// Checks if the specified builtin variable (e.g. gl_InstanceIndex) is marked as active.
// If not, it marks it as active and forces a recompilation.
// This might be used when the optimization of inactive builtins was too optimistic (e.g. when "spvOut" is emitted).
void CompilerMSL::ensure_builtin(spv::StorageClass storage, spv::BuiltIn builtin)
{
	Bitset *active_builtins = nullptr;
	switch (storage)
	{
		case StorageClassInput:
			active_builtins = &active_input_builtins;
			break;
			
		case StorageClassOutput:
			active_builtins = &active_output_builtins;
			break;
			
		default:
			break;
	}
	
	// At this point, the specified builtin variable must have already been declared in the entry point.
	// If not, mark as active and force recompile.
	if (active_builtins != nullptr && !active_builtins->get(builtin))
	{
		active_builtins->set(builtin);
		force_recompile();
	}
}

void CompilerMSL::mark_implicit_builtin(StorageClass storage, BuiltIn builtin, uint32_t id)
{
	Bitset *active_builtins = nullptr;
	switch (storage)
	{
	case StorageClassInput:
		active_builtins = &active_input_builtins;
		break;

	case StorageClassOutput:
		active_builtins = &active_output_builtins;
		break;

	default:
		break;
	}

	assert(active_builtins != nullptr);
	active_builtins->set(builtin);
	get_entry_point().interface_variables.push_back(id);
}

uint32_t CompilerMSL::build_constant_uint_array_pointer()
{
	uint32_t offset = ir.increase_bound_by(4);
	uint32_t type_id = offset;
	uint32_t type_ptr_id = offset + 1;
	uint32_t type_ptr_ptr_id = offset + 2;
	uint32_t var_id = offset + 3;

	// Create a buffer to hold extra data, including the swizzle constants.
	SPIRType uint_type;
	uint_type.basetype = SPIRType::UInt;
	uint_type.width = 32;
	set<SPIRType>(type_id, uint_type);

	SPIRType uint_type_pointer = uint_type;
	uint_type_pointer.pointer = true;
	uint_type_pointer.pointer_depth = 1;
	uint_type_pointer.parent_type = type_id;
	uint_type_pointer.storage = StorageClassUniform;
	set<SPIRType>(type_ptr_id, uint_type_pointer);
	set_decoration(type_ptr_id, DecorationArrayStride, 4);

	SPIRType uint_type_pointer2 = uint_type_pointer;
	uint_type_pointer2.pointer_depth++;
	uint_type_pointer2.parent_type = type_ptr_id;
	set<SPIRType>(type_ptr_ptr_id, uint_type_pointer2);

	set<SPIRVariable>(var_id, type_ptr_ptr_id, StorageClassUniformConstant);
	return var_id;
}

static string create_sampler_address(const char *prefix, MSLSamplerAddress addr)
{
	switch (addr)
	{
	case MSL_SAMPLER_ADDRESS_CLAMP_TO_EDGE:
		return join(prefix, "address::clamp_to_edge");
	case MSL_SAMPLER_ADDRESS_CLAMP_TO_ZERO:
		return join(prefix, "address::clamp_to_zero");
	case MSL_SAMPLER_ADDRESS_CLAMP_TO_BORDER:
		return join(prefix, "address::clamp_to_border");
	case MSL_SAMPLER_ADDRESS_REPEAT:
		return join(prefix, "address::repeat");
	case MSL_SAMPLER_ADDRESS_MIRRORED_REPEAT:
		return join(prefix, "address::mirrored_repeat");
	default:
		SPIRV_CROSS_THROW("Invalid sampler addressing mode.");
	}
}

SPIRType &CompilerMSL::get_stage_in_struct_type()
{
	auto &si_var = get<SPIRVariable>(stage_in_var_id);
	return get_variable_data_type(si_var);
}

SPIRType &CompilerMSL::get_stage_out_struct_type()
{
	auto &so_var = get<SPIRVariable>(stage_out_var_id);
	return get_variable_data_type(so_var);
}

SPIRType &CompilerMSL::get_patch_stage_in_struct_type()
{
	auto &si_var = get<SPIRVariable>(patch_stage_in_var_id);
	return get_variable_data_type(si_var);
}

SPIRType &CompilerMSL::get_patch_stage_out_struct_type()
{
	auto &so_var = get<SPIRVariable>(patch_stage_out_var_id);
	return get_variable_data_type(so_var);
}

std::string CompilerMSL::get_tess_factor_struct_name()
{
	if (get_entry_point().flags.get(ExecutionModeTriangles))
		return "MTLTriangleTessellationFactorsHalf";
	return "MTLQuadTessellationFactorsHalf";
}

void CompilerMSL::emit_entry_point_declarations()
{
	// FIXME: Get test coverage here ...
	// Constant arrays of non-primitive types (i.e. matrices) won't link properly into Metal libraries
	declare_complex_constant_arrays();

	// Emit constexpr samplers here.
	for (auto &samp : constexpr_samplers_by_id)
	{
		auto &var = get<SPIRVariable>(samp.first);
		auto &type = get<SPIRType>(var.basetype);
		if (type.basetype == SPIRType::Sampler)
			add_resource_name(samp.first);

		SmallVector<string> args;
		auto &s = samp.second;

		if (s.coord != MSL_SAMPLER_COORD_NORMALIZED)
			args.push_back("coord::pixel");

		if (s.min_filter == s.mag_filter)
		{
			if (s.min_filter != MSL_SAMPLER_FILTER_NEAREST)
				args.push_back("filter::linear");
		}
		else
		{
			if (s.min_filter != MSL_SAMPLER_FILTER_NEAREST)
				args.push_back("min_filter::linear");
			if (s.mag_filter != MSL_SAMPLER_FILTER_NEAREST)
				args.push_back("mag_filter::linear");
		}

		switch (s.mip_filter)
		{
		case MSL_SAMPLER_MIP_FILTER_NONE:
			// Default
			break;
		case MSL_SAMPLER_MIP_FILTER_NEAREST:
			args.push_back("mip_filter::nearest");
			break;
		case MSL_SAMPLER_MIP_FILTER_LINEAR:
			args.push_back("mip_filter::linear");
			break;
		default:
			SPIRV_CROSS_THROW("Invalid mip filter.");
		}

		if (s.s_address == s.t_address && s.s_address == s.r_address)
		{
			if (s.s_address != MSL_SAMPLER_ADDRESS_CLAMP_TO_EDGE)
				args.push_back(create_sampler_address("", s.s_address));
		}
		else
		{
			if (s.s_address != MSL_SAMPLER_ADDRESS_CLAMP_TO_EDGE)
				args.push_back(create_sampler_address("s_", s.s_address));
			if (s.t_address != MSL_SAMPLER_ADDRESS_CLAMP_TO_EDGE)
				args.push_back(create_sampler_address("t_", s.t_address));
			if (s.r_address != MSL_SAMPLER_ADDRESS_CLAMP_TO_EDGE)
				args.push_back(create_sampler_address("r_", s.r_address));
		}

		if (s.compare_enable)
		{
			switch (s.compare_func)
			{
			case MSL_SAMPLER_COMPARE_FUNC_ALWAYS:
				args.push_back("compare_func::always");
				break;
			case MSL_SAMPLER_COMPARE_FUNC_NEVER:
				args.push_back("compare_func::never");
				break;
			case MSL_SAMPLER_COMPARE_FUNC_EQUAL:
				args.push_back("compare_func::equal");
				break;
			case MSL_SAMPLER_COMPARE_FUNC_NOT_EQUAL:
				args.push_back("compare_func::not_equal");
				break;
			case MSL_SAMPLER_COMPARE_FUNC_LESS:
				args.push_back("compare_func::less");
				break;
			case MSL_SAMPLER_COMPARE_FUNC_LESS_EQUAL:
				args.push_back("compare_func::less_equal");
				break;
			case MSL_SAMPLER_COMPARE_FUNC_GREATER:
				args.push_back("compare_func::greater");
				break;
			case MSL_SAMPLER_COMPARE_FUNC_GREATER_EQUAL:
				args.push_back("compare_func::greater_equal");
				break;
			default:
				SPIRV_CROSS_THROW("Invalid sampler compare function.");
			}
		}

		if (s.s_address == MSL_SAMPLER_ADDRESS_CLAMP_TO_BORDER || s.t_address == MSL_SAMPLER_ADDRESS_CLAMP_TO_BORDER ||
		    s.r_address == MSL_SAMPLER_ADDRESS_CLAMP_TO_BORDER)
		{
			switch (s.border_color)
			{
			case MSL_SAMPLER_BORDER_COLOR_OPAQUE_BLACK:
				args.push_back("border_color::opaque_black");
				break;
			case MSL_SAMPLER_BORDER_COLOR_OPAQUE_WHITE:
				args.push_back("border_color::opaque_white");
				break;
			case MSL_SAMPLER_BORDER_COLOR_TRANSPARENT_BLACK:
				args.push_back("border_color::transparent_black");
				break;
			default:
				SPIRV_CROSS_THROW("Invalid sampler border color.");
			}
		}

		if (s.anisotropy_enable)
			args.push_back(join("max_anisotropy(", s.max_anisotropy, ")"));
		if (s.lod_clamp_enable)
		{
			args.push_back(join("lod_clamp(", convert_to_string(s.lod_clamp_min, current_locale_radix_character), ", ",
			                    convert_to_string(s.lod_clamp_max, current_locale_radix_character), ")"));
		}

		// If we would emit no arguments, then omit the parentheses entirely. Otherwise,
		// we'll wind up with a "most vexing parse" situation.
		if (args.empty())
			statement("constexpr sampler ",
			          type.basetype == SPIRType::SampledImage ? to_sampler_expression(samp.first) : to_name(samp.first),
			          ";");
		else
			statement("constexpr sampler ",
			          type.basetype == SPIRType::SampledImage ? to_sampler_expression(samp.first) : to_name(samp.first),
			          "(", merge(args), ");");
	}

	// Emit dynamic buffers here.
	for (auto &dynamic_buffer : buffers_requiring_dynamic_offset)
	{
		if (!dynamic_buffer.second.second)
		{
			// Could happen if no buffer was used at requested binding point.
			continue;
		}

		const auto &var = get<SPIRVariable>(dynamic_buffer.second.second);
		uint32_t var_id = var.self;
		const auto &type = get_variable_data_type(var);
		string name = to_name(var.self);
		uint32_t desc_set = get_decoration(var.self, DecorationDescriptorSet);
		uint32_t arg_id = argument_buffer_ids[desc_set];
		uint32_t base_index = dynamic_buffer.second.first;

		if (!type.array.empty())
		{
			// This is complicated, because we need to support arrays of arrays.
			// And it's even worse if the outermost dimension is a runtime array, because now
			// all this complicated goop has to go into the shader itself. (FIXME)
			if (!type.array[type.array.size() - 1])
				SPIRV_CROSS_THROW("Runtime arrays with dynamic offsets are not supported yet.");
			else
			{
				statement(get_argument_address_space(var), " ", type_to_glsl(type), "* ", to_restrict(var_id), name,
				          type_to_array_glsl(type), " =");
				uint32_t dim = uint32_t(type.array.size());
				uint32_t j = 0;
				for (SmallVector<uint32_t> indices(type.array.size());
				     indices[type.array.size() - 1] < to_array_size_literal(type); j++)
				{
					while (dim > 0)
					{
						begin_scope();
						--dim;
					}

					string arrays;
					for (uint32_t i = uint32_t(type.array.size()); i; --i)
						arrays += join("[", indices[i - 1], "]");
					statement("(", get_argument_address_space(var), " ", type_to_glsl(type), "* ",
					          to_restrict(var_id, false), ")((", get_argument_address_space(var), " char* ",
					          to_restrict(var_id, false), ")", to_name(arg_id), ".", ensure_valid_name(name, "m"),
					          arrays, " + ", to_name(dynamic_offsets_buffer_id), "[", base_index + j, "]),");

					while (++indices[dim] >= to_array_size_literal(type, dim) && dim < type.array.size() - 1)
					{
						end_scope(",");
						indices[dim++] = 0;
					}
				}
				end_scope_decl();
				statement_no_indent("");
			}
		}
		else
		{
			statement(get_argument_address_space(var), " auto& ", to_restrict(var_id), name, " = *(",
			          get_argument_address_space(var), " ", type_to_glsl(type), "* ", to_restrict(var_id, false), ")((",
			          get_argument_address_space(var), " char* ", to_restrict(var_id, false), ")", to_name(arg_id), ".",
			          ensure_valid_name(name, "m"), " + ", to_name(dynamic_offsets_buffer_id), "[", base_index, "]);");
		}
	}

	// Emit buffer arrays here.
	for (uint32_t array_id : buffer_arrays)
	{
		// Allow Metal to use the array<T> template to make arrays a value type
		const auto &var = get<SPIRVariable>(array_id);
		const auto &type = get_variable_data_type(var);
		auto new_type = type;
		new_type.array.clear();
		const auto &base_type = get<SPIRType>(var.basetype);
		new_type.storage = base_type.storage;
		string name = to_name(array_id);
		
		add_spv_func_and_recompile(SPVFuncImplUnsafeArray);
		
		statement("spvUnsafeArray<" + get_argument_address_space(var) + " " + type_to_glsl(new_type) + "*, " + convert_to_string(type.array[0]) + "> " + name + " =");
		begin_scope();
		for (uint32_t i = 0; i < to_array_size_literal(type); ++i)
			statement(name, "_", i, ",");
		end_scope_decl();
		statement_no_indent("");
	}
	// For some reason, without this, we end up emitting the arrays twice.
	buffer_arrays.clear();
}

string CompilerMSL::compile()
{
	// Do not deal with GLES-isms like precision, older extensions and such.
	options.vulkan_semantics = true;
	options.es = false;
	options.version = 450;
	backend.null_pointer_literal = "nullptr";
	backend.float_literal_suffix = false;
	backend.uint32_t_literal_suffix = true;
	backend.int16_t_literal_suffix = "";
	backend.uint16_t_literal_suffix = "";
	backend.basic_int_type = "int";
	backend.basic_uint_type = "uint";
	backend.basic_int8_type = "char";
	backend.basic_uint8_type = "uchar";
	backend.basic_int16_type = "short";
	backend.basic_uint16_type = "ushort";
	backend.discard_literal = "discard_fragment()";
	backend.demote_literal = "unsupported-demote";
	backend.boolean_mix_function = "select";
	backend.swizzle_is_function = false;
	backend.shared_is_implied = false;
	backend.use_initializer_list = true;
	backend.use_typed_initializer_list = true;
	backend.native_row_major_matrix = false;
	backend.unsized_array_supported = false;
	backend.can_declare_arrays_inline = false;
	backend.can_return_array = false;
	backend.allow_truncated_access_chain = true;
	backend.array_is_value_type = true; // <-- Allow Metal to use the array<T> template to make arrays a value type
	backend.comparison_image_samples_scalar = true;
	backend.native_pointers = true;
	backend.nonuniform_qualifier = "";
	backend.support_small_type_sampling_result = true;

	capture_output_to_buffer = msl_options.capture_output_to_buffer;
	is_rasterization_disabled = msl_options.disable_rasterization || capture_output_to_buffer;

	// Initialize array here rather than constructor, MSVC 2013 workaround.
	for (auto &id : next_metal_resource_ids)
		id = 0;

	fixup_type_alias();
	replace_illegal_names();

	build_function_control_flow_graphs_and_analyze();
	update_active_builtins();
	analyze_image_and_sampler_usage();
	analyze_sampled_image_usage();
	analyze_interlocked_resource_usage();
	preprocess_op_codes();
	build_implicit_builtins();

	fixup_image_load_store_access();

	set_enabled_interface_variables(get_active_interface_variables());
	if (swizzle_buffer_id)
		active_interface_variables.insert(swizzle_buffer_id);
	if (buffer_size_buffer_id)
		active_interface_variables.insert(buffer_size_buffer_id);
	if (view_mask_buffer_id)
		active_interface_variables.insert(view_mask_buffer_id);
	if (dynamic_offsets_buffer_id)
		active_interface_variables.insert(dynamic_offsets_buffer_id);
	if (builtin_layer_id)
		active_interface_variables.insert(builtin_layer_id);
	if (builtin_dispatch_base_id && !msl_options.supports_msl_version(1, 2))
		active_interface_variables.insert(builtin_dispatch_base_id);

	// Create structs to hold input, output and uniform variables.
	// Do output first to ensure out. is declared at top of entry function.
	qual_pos_var_name = "";
	stage_out_var_id = add_interface_block(StorageClassOutput);
	patch_stage_out_var_id = add_interface_block(StorageClassOutput, true);
	stage_in_var_id = add_interface_block(StorageClassInput);
	if (get_execution_model() == ExecutionModelTessellationEvaluation)
		patch_stage_in_var_id = add_interface_block(StorageClassInput, true);

	if (get_execution_model() == ExecutionModelTessellationControl)
		stage_out_ptr_var_id = add_interface_block_pointer(stage_out_var_id, StorageClassOutput);
	if (is_tessellation_shader())
		stage_in_ptr_var_id = add_interface_block_pointer(stage_in_var_id, StorageClassInput);

	// Metal vertex functions that define no output must disable rasterization and return void.
	if (!stage_out_var_id)
		is_rasterization_disabled = true;

	// Convert the use of global variables to recursively-passed function parameters
	localize_global_variables();
	extract_global_variables_from_functions();

	// Mark any non-stage-in structs to be tightly packed.
	mark_packable_structs();
	reorder_type_alias();

	// Add fixup hooks required by shader inputs and outputs. This needs to happen before
	// the loop, so the hooks aren't added multiple times.
	fix_up_shader_inputs_outputs();

	// If we are using argument buffers, we create argument buffer structures for them here.
	// These buffers will be used in the entry point, not the individual resources.
	if (msl_options.argument_buffers)
	{
		if (!msl_options.supports_msl_version(2, 0))
			SPIRV_CROSS_THROW("Argument buffers can only be used with MSL 2.0 and up.");
		analyze_argument_buffers();
	}

	uint32_t pass_count = 0;
	do
	{
		if (pass_count >= 3)
			SPIRV_CROSS_THROW("Over 3 compilation loops detected. Must be a bug!");

		reset();

		// Start bindings at zero.
		next_metal_resource_index_buffer = 0;
		next_metal_resource_index_texture = 0;
		next_metal_resource_index_sampler = 0;
		for (auto &id : next_metal_resource_ids)
			id = 0;

		// Move constructor for this type is broken on GCC 4.9 ...
		buffer.reset();

		emit_header();
		emit_custom_templates();
		emit_specialization_constants_and_structs();
		emit_resources();
		emit_custom_functions();
		emit_function(get<SPIRFunction>(ir.default_entry_point), Bitset());

		pass_count++;
	} while (is_forcing_recompilation());

	return buffer.str();
}

// Register the need to output any custom functions.
void CompilerMSL::preprocess_op_codes()
{
	OpCodePreprocessor preproc(*this);
	traverse_all_reachable_opcodes(get<SPIRFunction>(ir.default_entry_point), preproc);

	suppress_missing_prototypes = preproc.suppress_missing_prototypes;

    // Disable warning about missing braces for array<T> template to make arrays a value type
    add_pragma_line("#pragma clang diagnostic ignored \"-Wmissing-braces\"");
	
    add_pragma_line("#pragma clang diagnostic ignored \"-Wunused-variable\"");

	if (preproc.uses_atomics)
	{
		add_header_line("#include <metal_atomic>");
	}

	// Metal vertex functions that write to resources must disable rasterization and return void.
	if (preproc.uses_resource_write)
		is_rasterization_disabled = true;

	// Tessellation control shaders are run as compute functions in Metal, and so
	// must capture their output to a buffer.
	if (get_execution_model() == ExecutionModelTessellationControl)
	{
		is_rasterization_disabled = true;
		capture_output_to_buffer = true;
	}

	if (preproc.needs_subgroup_invocation_id)
		needs_subgroup_invocation_id = true;
}

// Move the Private and Workgroup global variables to the entry function.
// Non-constant variables cannot have global scope in Metal.
void CompilerMSL::localize_global_variables()
{
	auto &entry_func = get<SPIRFunction>(ir.default_entry_point);
	auto iter = global_variables.begin();
	while (iter != global_variables.end())
	{
		uint32_t v_id = *iter;
		auto &var = get<SPIRVariable>(v_id);
		if (var.storage == StorageClassPrivate || var.storage == StorageClassWorkgroup)
		{
			if (!variable_is_lut(var))
				entry_func.add_local_variable(v_id);
			iter = global_variables.erase(iter);
		}
		else
			iter++;
	}
}

// For any global variable accessed directly by a function,
// extract that variable and add it as an argument to that function.
void CompilerMSL::extract_global_variables_from_functions()
{
	// Uniforms
	unordered_set<uint32_t> global_var_ids;
	ir.for_each_typed_id<SPIRVariable>([&](uint32_t, SPIRVariable &var) {
		if (var.storage == StorageClassInput || var.storage == StorageClassOutput ||
		    var.storage == StorageClassUniform || var.storage == StorageClassUniformConstant ||
		    var.storage == StorageClassPushConstant || var.storage == StorageClassStorageBuffer)
		{
			global_var_ids.insert(var.self);
		}
	});

	// Local vars that are declared in the main function and accessed directly by a function
	auto &entry_func = get<SPIRFunction>(ir.default_entry_point);
	for (auto &var : entry_func.local_variables)
		if (get<SPIRVariable>(var).storage != StorageClassFunction)
			global_var_ids.insert(var);

	std::set<uint32_t> added_arg_ids;
	unordered_set<uint32_t> processed_func_ids;
	extract_global_variables_from_function(ir.default_entry_point, added_arg_ids, global_var_ids, processed_func_ids);
}

// MSL does not support the use of global variables for shader input content.
// For any global variable accessed directly by the specified function, extract that variable,
// add it as an argument to that function, and the arg to the added_arg_ids collection.
void CompilerMSL::extract_global_variables_from_function(uint32_t func_id, std::set<uint32_t> &added_arg_ids,
                                                         unordered_set<uint32_t> &global_var_ids,
                                                         unordered_set<uint32_t> &processed_func_ids)
{
	// Avoid processing a function more than once
	if (processed_func_ids.find(func_id) != processed_func_ids.end())
	{
		// Return function global variables
		added_arg_ids = function_global_vars[func_id];
		return;
	}

	processed_func_ids.insert(func_id);

	auto &func = get<SPIRFunction>(func_id);

	// Recursively establish global args added to functions on which we depend.
	for (auto block : func.blocks)
	{
		auto &b = get<SPIRBlock>(block);
		for (auto &i : b.ops)
		{
			auto ops = stream(i);
			auto op = static_cast<Op>(i.op);

			switch (op)
			{
			case OpLoad:
			case OpInBoundsAccessChain:
			case OpAccessChain:
			case OpPtrAccessChain:
			case OpArrayLength:
			{
				uint32_t base_id = ops[2];
				if (global_var_ids.find(base_id) != global_var_ids.end())
					added_arg_ids.insert(base_id);

				// Use Metal's native frame-buffer fetch API for subpass inputs.
				auto &type = get<SPIRType>(ops[0]);
				if (type.basetype == SPIRType::Image && type.image.dim == DimSubpassData && (!msl_options.is_ios() || !msl_options.ios_use_framebuffer_fetch_subpasses))
				{
					// Implicitly reads gl_FragCoord.
					assert(builtin_frag_coord_id != 0);
					added_arg_ids.insert(builtin_frag_coord_id);
				}

				break;
			}

			case OpFunctionCall:
			{
				// First see if any of the function call args are globals
				for (uint32_t arg_idx = 3; arg_idx < i.length; arg_idx++)
				{
					uint32_t arg_id = ops[arg_idx];
					if (global_var_ids.find(arg_id) != global_var_ids.end())
						added_arg_ids.insert(arg_id);
				}

				// Then recurse into the function itself to extract globals used internally in the function
				uint32_t inner_func_id = ops[2];
				std::set<uint32_t> inner_func_args;
				extract_global_variables_from_function(inner_func_id, inner_func_args, global_var_ids,
				                                       processed_func_ids);
				added_arg_ids.insert(inner_func_args.begin(), inner_func_args.end());
				break;
			}

			case OpStore:
			{
				uint32_t base_id = ops[0];
				if (global_var_ids.find(base_id) != global_var_ids.end())
					added_arg_ids.insert(base_id);
				break;
			}

			case OpSelect:
			{
				uint32_t base_id = ops[3];
				if (global_var_ids.find(base_id) != global_var_ids.end())
					added_arg_ids.insert(base_id);
				base_id = ops[4];
				if (global_var_ids.find(base_id) != global_var_ids.end())
					added_arg_ids.insert(base_id);
				break;
			}

			// Emulate texture2D atomic operations
			case OpImageTexelPointer:
			{
				// When using the pointer, we need to know which variable it is actually loaded from.
				uint32_t base_id = ops[2];
				auto *var = maybe_get_backing_variable(base_id);
				if (atomic_vars.find(var) != atomic_vars.end())
				{
					if (global_var_ids.find(base_id) != global_var_ids.end())
						added_arg_ids.insert(base_id);
				}
				break;
			}

			default:
				break;
			}

			// TODO: Add all other operations which can affect memory.
			// We should consider a more unified system here to reduce boiler-plate.
			// This kind of analysis is done in several places ...
		}
	}

	function_global_vars[func_id] = added_arg_ids;

	// Add the global variables as arguments to the function
	if (func_id != ir.default_entry_point)
	{
		bool added_in = false;
		bool added_out = false;
		for (uint32_t arg_id : added_arg_ids)
		{
			auto &var = get<SPIRVariable>(arg_id);
			uint32_t type_id = var.basetype;
			auto *p_type = &get<SPIRType>(type_id);
			BuiltIn bi_type = BuiltIn(get_decoration(arg_id, DecorationBuiltIn));

			if (((is_tessellation_shader() && var.storage == StorageClassInput) ||
			     (get_execution_model() == ExecutionModelTessellationControl && var.storage == StorageClassOutput)) &&
			    !(has_decoration(arg_id, DecorationPatch) || is_patch_block(*p_type)) &&
			    (!is_builtin_variable(var) || bi_type == BuiltInPosition || bi_type == BuiltInPointSize ||
			     bi_type == BuiltInClipDistance || bi_type == BuiltInCullDistance ||
			     p_type->basetype == SPIRType::Struct))
			{
				// Tessellation control shaders see inputs and per-vertex outputs as arrays.
				// Similarly, tessellation evaluation shaders see per-vertex inputs as arrays.
				// We collected them into a structure; we must pass the array of this
				// structure to the function.
				std::string name;
				if (var.storage == StorageClassInput)
				{
					if (added_in)
						continue;
					name = input_wg_var_name;
					arg_id = stage_in_ptr_var_id;
					added_in = true;
				}
				else if (var.storage == StorageClassOutput)
				{
					if (added_out)
						continue;
					name = "gl_out";
					arg_id = stage_out_ptr_var_id;
					added_out = true;
				}
				type_id = get<SPIRVariable>(arg_id).basetype;
				uint32_t next_id = ir.increase_bound_by(1);
				func.add_parameter(type_id, next_id, true);
				set<SPIRVariable>(next_id, type_id, StorageClassFunction, 0, arg_id);

				set_name(next_id, name);
			}
			else if (is_builtin_variable(var) && p_type->basetype == SPIRType::Struct)
			{
				// Get the pointee type
				type_id = get_pointee_type_id(type_id);
				p_type = &get<SPIRType>(type_id);

				uint32_t mbr_idx = 0;
				for (auto &mbr_type_id : p_type->member_types)
				{
					BuiltIn builtin = BuiltInMax;
					bool is_builtin = is_member_builtin(*p_type, mbr_idx, &builtin);
					if (is_builtin && has_active_builtin(builtin, var.storage))
					{
						// Add a arg variable with the same type and decorations as the member
						uint32_t next_ids = ir.increase_bound_by(2);
						uint32_t ptr_type_id = next_ids + 0;
						uint32_t var_id = next_ids + 1;

						// Make sure we have an actual pointer type,
						// so that we will get the appropriate address space when declaring these builtins.
						auto &ptr = set<SPIRType>(ptr_type_id, get<SPIRType>(mbr_type_id));
						ptr.self = mbr_type_id;
						ptr.storage = var.storage;
						ptr.pointer = true;
						ptr.parent_type = mbr_type_id;

						func.add_parameter(mbr_type_id, var_id, true);
						set<SPIRVariable>(var_id, ptr_type_id, StorageClassFunction);
						ir.meta[var_id].decoration = ir.meta[type_id].members[mbr_idx];
					}
					mbr_idx++;
				}
			}
			else
			{
				uint32_t next_id = ir.increase_bound_by(1);
				func.add_parameter(type_id, next_id, true);
				set<SPIRVariable>(next_id, type_id, StorageClassFunction, 0, arg_id);

				// Ensure the existing variable has a valid name and the new variable has all the same meta info
				set_name(arg_id, ensure_valid_name(to_name(arg_id), "v"));
				ir.meta[next_id] = ir.meta[arg_id];
			}
		}
	}
}

// For all variables that are some form of non-input-output interface block, mark that all the structs
// that are recursively contained within the type referenced by that variable should be packed tightly.
void CompilerMSL::mark_packable_structs()
{
	ir.for_each_typed_id<SPIRVariable>([&](uint32_t, SPIRVariable &var) {
		if (var.storage != StorageClassFunction && !is_hidden_variable(var))
		{
			auto &type = this->get<SPIRType>(var.basetype);
			if (type.pointer &&
			    (type.storage == StorageClassUniform || type.storage == StorageClassUniformConstant ||
			     type.storage == StorageClassPushConstant || type.storage == StorageClassStorageBuffer) &&
			    (has_decoration(type.self, DecorationBlock) || has_decoration(type.self, DecorationBufferBlock)))
				mark_as_packable(type);
		}
	});
}

// If the specified type is a struct, it and any nested structs
// are marked as packable with the SPIRVCrossDecorationBufferBlockRepacked decoration,
void CompilerMSL::mark_as_packable(SPIRType &type)
{
	// If this is not the base type (eg. it's a pointer or array), tunnel down
	if (type.parent_type)
	{
		mark_as_packable(get<SPIRType>(type.parent_type));
		return;
	}

	if (type.basetype == SPIRType::Struct)
	{
		set_extended_decoration(type.self, SPIRVCrossDecorationBufferBlockRepacked);

		// Recurse
		uint32_t mbr_cnt = uint32_t(type.member_types.size());
		for (uint32_t mbr_idx = 0; mbr_idx < mbr_cnt; mbr_idx++)
		{
			uint32_t mbr_type_id = type.member_types[mbr_idx];
			auto &mbr_type = get<SPIRType>(mbr_type_id);
			mark_as_packable(mbr_type);
			if (mbr_type.type_alias)
			{
				auto &mbr_type_alias = get<SPIRType>(mbr_type.type_alias);
				mark_as_packable(mbr_type_alias);
			}
		}
	}
}

// If a vertex attribute exists at the location, it is marked as being used by this shader
void CompilerMSL::mark_location_as_used_by_shader(uint32_t location, StorageClass storage)
{
	if ((get_execution_model() == ExecutionModelVertex || is_tessellation_shader()) && (storage == StorageClassInput))
		vtx_attrs_in_use.insert(location);
}

uint32_t CompilerMSL::get_target_components_for_fragment_location(uint32_t location) const
{
	auto itr = fragment_output_components.find(location);
	if (itr == end(fragment_output_components))
		return 4;
	else
		return itr->second;
}

uint32_t CompilerMSL::build_extended_vector_type(uint32_t type_id, uint32_t components)
{
	uint32_t new_type_id = ir.increase_bound_by(1);
	auto &type = set<SPIRType>(new_type_id, get<SPIRType>(type_id));
	type.vecsize = components;
	type.self = new_type_id;
	type.parent_type = type_id;
	type.pointer = false;

	return new_type_id;
}

void CompilerMSL::add_plain_variable_to_interface_block(StorageClass storage, const string &ib_var_ref,
                                                        SPIRType &ib_type, SPIRVariable &var, bool strip_array)
{
	bool is_builtin = is_builtin_variable(var);
	BuiltIn builtin = BuiltIn(get_decoration(var.self, DecorationBuiltIn));
	bool is_flat = has_decoration(var.self, DecorationFlat);
	bool is_noperspective = has_decoration(var.self, DecorationNoPerspective);
	bool is_centroid = has_decoration(var.self, DecorationCentroid);
	bool is_sample = has_decoration(var.self, DecorationSample);

	// Add a reference to the variable type to the interface struct.
	uint32_t ib_mbr_idx = uint32_t(ib_type.member_types.size());
	uint32_t type_id = ensure_correct_builtin_type(var.basetype, builtin);
	var.basetype = type_id;

	type_id = get_pointee_type_id(var.basetype);
	if (strip_array && is_array(get<SPIRType>(type_id)))
		type_id = get<SPIRType>(type_id).parent_type;
	auto &type = get<SPIRType>(type_id);
	uint32_t target_components = 0;
	uint32_t type_components = type.vecsize;
	bool padded_output = false;

	// Check if we need to pad fragment output to match a certain number of components.
	if (get_decoration_bitset(var.self).get(DecorationLocation) && msl_options.pad_fragment_output_components &&
	    get_entry_point().model == ExecutionModelFragment && storage == StorageClassOutput)
	{
		uint32_t locn = get_decoration(var.self, DecorationLocation);
		target_components = get_target_components_for_fragment_location(locn);
		if (type_components < target_components)
		{
			// Make a new type here.
			type_id = build_extended_vector_type(type_id, target_components);
			padded_output = true;
		}
	}

	ib_type.member_types.push_back(type_id);

	// Give the member a name
	string mbr_name = ensure_valid_name(to_expression(var.self), "m");
	set_member_name(ib_type.self, ib_mbr_idx, mbr_name);

	// Update the original variable reference to include the structure reference
	string qual_var_name = ib_var_ref + "." + mbr_name;
	auto &entry_func = get<SPIRFunction>(ir.default_entry_point);

	if (padded_output)
	{
		entry_func.add_local_variable(var.self);
		vars_needing_early_declaration.push_back(var.self);

		entry_func.fixup_hooks_out.push_back([=, &var]() {
			SPIRType &padded_type = this->get<SPIRType>(type_id);
			statement(qual_var_name, " = ", remap_swizzle(padded_type, type_components, to_name(var.self)), ";");
		});
	}
	else if (!strip_array)
		ir.meta[var.self].decoration.qualified_alias = qual_var_name;

	if (var.storage == StorageClassOutput && var.initializer != ID(0))
	{
		entry_func.fixup_hooks_in.push_back(
		    [=, &var]() { statement(qual_var_name, " = ", to_expression(var.initializer), ";"); });
	}

	// Copy the variable location from the original variable to the member
	if (get_decoration_bitset(var.self).get(DecorationLocation))
	{
		uint32_t locn = get_decoration(var.self, DecorationLocation);
		if (storage == StorageClassInput && (get_execution_model() == ExecutionModelVertex || is_tessellation_shader()))
		{
			type_id = ensure_correct_attribute_type(var.basetype, locn);
			var.basetype = type_id;
			type_id = get_pointee_type_id(type_id);
			if (strip_array && is_array(get<SPIRType>(type_id)))
				type_id = get<SPIRType>(type_id).parent_type;
			ib_type.member_types[ib_mbr_idx] = type_id;
		}
		set_member_decoration(ib_type.self, ib_mbr_idx, DecorationLocation, locn);
		mark_location_as_used_by_shader(locn, storage);
	}
	else if (is_builtin && is_tessellation_shader() && vtx_attrs_by_builtin.count(builtin))
	{
		uint32_t locn = vtx_attrs_by_builtin[builtin].location;
		set_member_decoration(ib_type.self, ib_mbr_idx, DecorationLocation, locn);
		mark_location_as_used_by_shader(locn, storage);
	}

	if (get_decoration_bitset(var.self).get(DecorationComponent))
	{
		uint32_t comp = get_decoration(var.self, DecorationComponent);
		set_member_decoration(ib_type.self, ib_mbr_idx, DecorationComponent, comp);
	}

	if (get_decoration_bitset(var.self).get(DecorationIndex))
	{
		uint32_t index = get_decoration(var.self, DecorationIndex);
		set_member_decoration(ib_type.self, ib_mbr_idx, DecorationIndex, index);
	}

	// Mark the member as builtin if needed
	if (is_builtin)
	{
		set_member_decoration(ib_type.self, ib_mbr_idx, DecorationBuiltIn, builtin);
		if (builtin == BuiltInPosition && storage == StorageClassOutput)
			qual_pos_var_name = qual_var_name;
	}

	// Copy interpolation decorations if needed
	if (is_flat)
		set_member_decoration(ib_type.self, ib_mbr_idx, DecorationFlat);
	if (is_noperspective)
		set_member_decoration(ib_type.self, ib_mbr_idx, DecorationNoPerspective);
	if (is_centroid)
		set_member_decoration(ib_type.self, ib_mbr_idx, DecorationCentroid);
	if (is_sample)
		set_member_decoration(ib_type.self, ib_mbr_idx, DecorationSample);

	set_extended_member_decoration(ib_type.self, ib_mbr_idx, SPIRVCrossDecorationInterfaceOrigID, var.self);
}

void CompilerMSL::add_composite_variable_to_interface_block(StorageClass storage, const string &ib_var_ref,
                                                            SPIRType &ib_type, SPIRVariable &var, bool strip_array)
{
	auto &entry_func = get<SPIRFunction>(ir.default_entry_point);
	auto &var_type = strip_array ? get_variable_element_type(var) : get_variable_data_type(var);
	uint32_t elem_cnt = 0;

	if (is_matrix(var_type))
	{
		if (is_array(var_type))
			SPIRV_CROSS_THROW("MSL cannot emit arrays-of-matrices in input and output variables.");

		elem_cnt = var_type.columns;
	}
	else if (is_array(var_type))
	{
		if (var_type.array.size() != 1)
			SPIRV_CROSS_THROW("MSL cannot emit arrays-of-arrays in input and output variables.");

		elem_cnt = to_array_size_literal(var_type);
	}

	bool is_builtin = is_builtin_variable(var);
	BuiltIn builtin = BuiltIn(get_decoration(var.self, DecorationBuiltIn));
	bool is_flat = has_decoration(var.self, DecorationFlat);
	bool is_noperspective = has_decoration(var.self, DecorationNoPerspective);
	bool is_centroid = has_decoration(var.self, DecorationCentroid);
	bool is_sample = has_decoration(var.self, DecorationSample);

	auto *usable_type = &var_type;
	if (usable_type->pointer)
		usable_type = &get<SPIRType>(usable_type->parent_type);
	while (is_array(*usable_type) || is_matrix(*usable_type))
		usable_type = &get<SPIRType>(usable_type->parent_type);

	// If a builtin, force it to have the proper name.
	if (is_builtin)
		set_name(var.self, builtin_to_glsl(builtin, StorageClassFunction));

	entry_func.add_local_variable(var.self);

	// We need to declare the variable early and at entry-point scope.
	vars_needing_early_declaration.push_back(var.self);

	for (uint32_t i = 0; i < elem_cnt; i++)
	{
		// Add a reference to the variable type to the interface struct.
		uint32_t ib_mbr_idx = uint32_t(ib_type.member_types.size());

		uint32_t target_components = 0;
		bool padded_output = false;
		uint32_t type_id = usable_type->self;

		// Check if we need to pad fragment output to match a certain number of components.
		if (get_decoration_bitset(var.self).get(DecorationLocation) && msl_options.pad_fragment_output_components &&
		    get_entry_point().model == ExecutionModelFragment && storage == StorageClassOutput)
		{
			uint32_t locn = get_decoration(var.self, DecorationLocation) + i;
			target_components = get_target_components_for_fragment_location(locn);
			if (usable_type->vecsize < target_components)
			{
				// Make a new type here.
				type_id = build_extended_vector_type(usable_type->self, target_components);
				padded_output = true;
			}
		}

		ib_type.member_types.push_back(get_pointee_type_id(type_id));

		// Give the member a name
		string mbr_name = ensure_valid_name(join(to_expression(var.self), "_", i), "m");
		set_member_name(ib_type.self, ib_mbr_idx, mbr_name);

		// There is no qualified alias since we need to flatten the internal array on return.
		if (get_decoration_bitset(var.self).get(DecorationLocation))
		{
			uint32_t locn = get_decoration(var.self, DecorationLocation) + i;
			if (storage == StorageClassInput &&
			    (get_execution_model() == ExecutionModelVertex || is_tessellation_shader()))
			{
				var.basetype = ensure_correct_attribute_type(var.basetype, locn);
				uint32_t mbr_type_id = ensure_correct_attribute_type(usable_type->self, locn);
				ib_type.member_types[ib_mbr_idx] = mbr_type_id;
			}
			set_member_decoration(ib_type.self, ib_mbr_idx, DecorationLocation, locn);
			mark_location_as_used_by_shader(locn, storage);
		}
		else if (is_builtin && is_tessellation_shader() && vtx_attrs_by_builtin.count(builtin))
		{
			uint32_t locn = vtx_attrs_by_builtin[builtin].location + i;
			set_member_decoration(ib_type.self, ib_mbr_idx, DecorationLocation, locn);
			mark_location_as_used_by_shader(locn, storage);
		}

		if (get_decoration_bitset(var.self).get(DecorationIndex))
		{
			uint32_t index = get_decoration(var.self, DecorationIndex);
			set_member_decoration(ib_type.self, ib_mbr_idx, DecorationIndex, index);
		}

		// Copy interpolation decorations if needed
		if (is_flat)
			set_member_decoration(ib_type.self, ib_mbr_idx, DecorationFlat);
		if (is_noperspective)
			set_member_decoration(ib_type.self, ib_mbr_idx, DecorationNoPerspective);
		if (is_centroid)
			set_member_decoration(ib_type.self, ib_mbr_idx, DecorationCentroid);
		if (is_sample)
			set_member_decoration(ib_type.self, ib_mbr_idx, DecorationSample);

		set_extended_member_decoration(ib_type.self, ib_mbr_idx, SPIRVCrossDecorationInterfaceOrigID, var.self);

		if (!strip_array)
		{
			switch (storage)
			{
			case StorageClassInput:
				entry_func.fixup_hooks_in.push_back(
				    [=, &var]() { statement(to_name(var.self), "[", i, "] = ", ib_var_ref, ".", mbr_name, ";"); });
				break;

			case StorageClassOutput:
				entry_func.fixup_hooks_out.push_back([=, &var]() {
					if (padded_output)
					{
						auto &padded_type = this->get<SPIRType>(type_id);
						statement(
						    ib_var_ref, ".", mbr_name, " = ",
						    remap_swizzle(padded_type, usable_type->vecsize, join(to_name(var.self), "[", i, "]")),
						    ";");
					}
					else
						statement(ib_var_ref, ".", mbr_name, " = ", to_name(var.self), "[", i, "];");
				});
				break;

			default:
				break;
			}
		}
	}
}

uint32_t CompilerMSL::get_accumulated_member_location(const SPIRVariable &var, uint32_t mbr_idx, bool strip_array)
{
	auto &type = strip_array ? get_variable_element_type(var) : get_variable_data_type(var);
	uint32_t location = get_decoration(var.self, DecorationLocation);

	for (uint32_t i = 0; i < mbr_idx; i++)
	{
		auto &mbr_type = get<SPIRType>(type.member_types[i]);

		// Start counting from any place we have a new location decoration.
		if (has_member_decoration(type.self, mbr_idx, DecorationLocation))
			location = get_member_decoration(type.self, mbr_idx, DecorationLocation);

		uint32_t location_count = 1;

		if (mbr_type.columns > 1)
			location_count = mbr_type.columns;

		if (!mbr_type.array.empty())
			for (uint32_t j = 0; j < uint32_t(mbr_type.array.size()); j++)
				location_count *= to_array_size_literal(mbr_type, j);

		location += location_count;
	}

	return location;
}

void CompilerMSL::add_composite_member_variable_to_interface_block(StorageClass storage, const string &ib_var_ref,
                                                                   SPIRType &ib_type, SPIRVariable &var,
                                                                   uint32_t mbr_idx, bool strip_array)
{
	auto &entry_func = get<SPIRFunction>(ir.default_entry_point);
	auto &var_type = strip_array ? get_variable_element_type(var) : get_variable_data_type(var);

	BuiltIn builtin;
	bool is_builtin = is_member_builtin(var_type, mbr_idx, &builtin);
	bool is_flat =
	    has_member_decoration(var_type.self, mbr_idx, DecorationFlat) || has_decoration(var.self, DecorationFlat);
	bool is_noperspective = has_member_decoration(var_type.self, mbr_idx, DecorationNoPerspective) ||
	                        has_decoration(var.self, DecorationNoPerspective);
	bool is_centroid = has_member_decoration(var_type.self, mbr_idx, DecorationCentroid) ||
	                   has_decoration(var.self, DecorationCentroid);
	bool is_sample =
	    has_member_decoration(var_type.self, mbr_idx, DecorationSample) || has_decoration(var.self, DecorationSample);

	uint32_t mbr_type_id = var_type.member_types[mbr_idx];
	auto &mbr_type = get<SPIRType>(mbr_type_id);
	uint32_t elem_cnt = 0;

	if (is_matrix(mbr_type))
	{
		if (is_array(mbr_type))
			SPIRV_CROSS_THROW("MSL cannot emit arrays-of-matrices in input and output variables.");

		elem_cnt = mbr_type.columns;
	}
	else if (is_array(mbr_type))
	{
		if (mbr_type.array.size() != 1)
			SPIRV_CROSS_THROW("MSL cannot emit arrays-of-arrays in input and output variables.");

		elem_cnt = to_array_size_literal(mbr_type);
	}

	auto *usable_type = &mbr_type;
	if (usable_type->pointer)
		usable_type = &get<SPIRType>(usable_type->parent_type);
	while (is_array(*usable_type) || is_matrix(*usable_type))
		usable_type = &get<SPIRType>(usable_type->parent_type);

	for (uint32_t i = 0; i < elem_cnt; i++)
	{
		// Add a reference to the variable type to the interface struct.
		uint32_t ib_mbr_idx = uint32_t(ib_type.member_types.size());
		ib_type.member_types.push_back(usable_type->self);

		// Give the member a name
		string mbr_name = ensure_valid_name(join(to_qualified_member_name(var_type, mbr_idx), "_", i), "m");
		set_member_name(ib_type.self, ib_mbr_idx, mbr_name);

		if (has_member_decoration(var_type.self, mbr_idx, DecorationLocation))
		{
			uint32_t locn = get_member_decoration(var_type.self, mbr_idx, DecorationLocation) + i;
			set_member_decoration(ib_type.self, ib_mbr_idx, DecorationLocation, locn);
			mark_location_as_used_by_shader(locn, storage);
		}
		else if (has_decoration(var.self, DecorationLocation))
		{
			uint32_t locn = get_accumulated_member_location(var, mbr_idx, strip_array) + i;
			set_member_decoration(ib_type.self, ib_mbr_idx, DecorationLocation, locn);
			mark_location_as_used_by_shader(locn, storage);
		}
		else if (is_builtin && is_tessellation_shader() && vtx_attrs_by_builtin.count(builtin))
		{
			uint32_t locn = vtx_attrs_by_builtin[builtin].location + i;
			set_member_decoration(ib_type.self, ib_mbr_idx, DecorationLocation, locn);
			mark_location_as_used_by_shader(locn, storage);
		}

		if (has_member_decoration(var_type.self, mbr_idx, DecorationComponent))
			SPIRV_CROSS_THROW("DecorationComponent on matrices and arrays make little sense.");

		// Copy interpolation decorations if needed
		if (is_flat)
			set_member_decoration(ib_type.self, ib_mbr_idx, DecorationFlat);
		if (is_noperspective)
			set_member_decoration(ib_type.self, ib_mbr_idx, DecorationNoPerspective);
		if (is_centroid)
			set_member_decoration(ib_type.self, ib_mbr_idx, DecorationCentroid);
		if (is_sample)
			set_member_decoration(ib_type.self, ib_mbr_idx, DecorationSample);

		set_extended_member_decoration(ib_type.self, ib_mbr_idx, SPIRVCrossDecorationInterfaceOrigID, var.self);
		set_extended_member_decoration(ib_type.self, ib_mbr_idx, SPIRVCrossDecorationInterfaceMemberIndex, mbr_idx);

		// Unflatten or flatten from [[stage_in]] or [[stage_out]] as appropriate.
		if (!strip_array)
		{
			switch (storage)
			{
			case StorageClassInput:
				entry_func.fixup_hooks_in.push_back([=, &var, &var_type]() {
					statement(to_name(var.self), ".", to_member_name(var_type, mbr_idx), "[", i, "] = ", ib_var_ref,
					          ".", mbr_name, ";");
				});
				break;

			case StorageClassOutput:
				entry_func.fixup_hooks_out.push_back([=, &var, &var_type]() {
					statement(ib_var_ref, ".", mbr_name, " = ", to_name(var.self), ".",
					          to_member_name(var_type, mbr_idx), "[", i, "];");
				});
				break;

			default:
				break;
			}
		}
	}
}

void CompilerMSL::add_plain_member_variable_to_interface_block(StorageClass storage, const string &ib_var_ref,
                                                               SPIRType &ib_type, SPIRVariable &var, uint32_t mbr_idx,
                                                               bool strip_array)
{
	auto &var_type = strip_array ? get_variable_element_type(var) : get_variable_data_type(var);
	auto &entry_func = get<SPIRFunction>(ir.default_entry_point);

	BuiltIn builtin = BuiltInMax;
	bool is_builtin = is_member_builtin(var_type, mbr_idx, &builtin);
	bool is_flat =
	    has_member_decoration(var_type.self, mbr_idx, DecorationFlat) || has_decoration(var.self, DecorationFlat);
	bool is_noperspective = has_member_decoration(var_type.self, mbr_idx, DecorationNoPerspective) ||
	                        has_decoration(var.self, DecorationNoPerspective);
	bool is_centroid = has_member_decoration(var_type.self, mbr_idx, DecorationCentroid) ||
	                   has_decoration(var.self, DecorationCentroid);
	bool is_sample =
	    has_member_decoration(var_type.self, mbr_idx, DecorationSample) || has_decoration(var.self, DecorationSample);

	// Add a reference to the member to the interface struct.
	uint32_t mbr_type_id = var_type.member_types[mbr_idx];
	uint32_t ib_mbr_idx = uint32_t(ib_type.member_types.size());
	mbr_type_id = ensure_correct_builtin_type(mbr_type_id, builtin);
	var_type.member_types[mbr_idx] = mbr_type_id;
	ib_type.member_types.push_back(mbr_type_id);

	// Give the member a name
	string mbr_name = ensure_valid_name(to_qualified_member_name(var_type, mbr_idx), "m");
	set_member_name(ib_type.self, ib_mbr_idx, mbr_name);

	// Update the original variable reference to include the structure reference
	string qual_var_name = ib_var_ref + "." + mbr_name;

	if (is_builtin && !strip_array)
	{
		// For the builtin gl_PerVertex, we cannot treat it as a block anyways,
		// so redirect to qualified name.
		set_member_qualified_name(var_type.self, mbr_idx, qual_var_name);
	}
	else if (!strip_array)
	{
		// Unflatten or flatten from [[stage_in]] or [[stage_out]] as appropriate.
		switch (storage)
		{
		case StorageClassInput:
			entry_func.fixup_hooks_in.push_back([=, &var, &var_type]() {
				statement(to_name(var.self), ".", to_member_name(var_type, mbr_idx), " = ", qual_var_name, ";");
			});
			break;

		case StorageClassOutput:
			entry_func.fixup_hooks_out.push_back([=, &var, &var_type]() {
				statement(qual_var_name, " = ", to_name(var.self), ".", to_member_name(var_type, mbr_idx), ";");
			});
			break;

		default:
			break;
		}
	}

	// Copy the variable location from the original variable to the member
	if (has_member_decoration(var_type.self, mbr_idx, DecorationLocation))
	{
		uint32_t locn = get_member_decoration(var_type.self, mbr_idx, DecorationLocation);
		if (storage == StorageClassInput && (get_execution_model() == ExecutionModelVertex || is_tessellation_shader()))
		{
			mbr_type_id = ensure_correct_attribute_type(mbr_type_id, locn);
			var_type.member_types[mbr_idx] = mbr_type_id;
			ib_type.member_types[ib_mbr_idx] = mbr_type_id;
		}
		set_member_decoration(ib_type.self, ib_mbr_idx, DecorationLocation, locn);
		mark_location_as_used_by_shader(locn, storage);
	}
	else if (has_decoration(var.self, DecorationLocation))
	{
		// The block itself might have a location and in this case, all members of the block
		// receive incrementing locations.
		uint32_t locn = get_accumulated_member_location(var, mbr_idx, strip_array);
		if (storage == StorageClassInput && (get_execution_model() == ExecutionModelVertex || is_tessellation_shader()))
		{
			mbr_type_id = ensure_correct_attribute_type(mbr_type_id, locn);
			var_type.member_types[mbr_idx] = mbr_type_id;
			ib_type.member_types[ib_mbr_idx] = mbr_type_id;
		}
		set_member_decoration(ib_type.self, ib_mbr_idx, DecorationLocation, locn);
		mark_location_as_used_by_shader(locn, storage);
	}
	else if (is_builtin && is_tessellation_shader() && vtx_attrs_by_builtin.count(builtin))
	{
		uint32_t locn = 0;
		auto builtin_itr = vtx_attrs_by_builtin.find(builtin);
		if (builtin_itr != end(vtx_attrs_by_builtin))
			locn = builtin_itr->second.location;
		set_member_decoration(ib_type.self, ib_mbr_idx, DecorationLocation, locn);
		mark_location_as_used_by_shader(locn, storage);
	}

	// Copy the component location, if present.
	if (has_member_decoration(var_type.self, mbr_idx, DecorationComponent))
	{
		uint32_t comp = get_member_decoration(var_type.self, mbr_idx, DecorationComponent);
		set_member_decoration(ib_type.self, ib_mbr_idx, DecorationComponent, comp);
	}

	// Mark the member as builtin if needed
	if (is_builtin)
	{
		set_member_decoration(ib_type.self, ib_mbr_idx, DecorationBuiltIn, builtin);
		if (builtin == BuiltInPosition && storage == StorageClassOutput)
			qual_pos_var_name = qual_var_name;
	}

	// Copy interpolation decorations if needed
	if (is_flat)
		set_member_decoration(ib_type.self, ib_mbr_idx, DecorationFlat);
	if (is_noperspective)
		set_member_decoration(ib_type.self, ib_mbr_idx, DecorationNoPerspective);
	if (is_centroid)
		set_member_decoration(ib_type.self, ib_mbr_idx, DecorationCentroid);
	if (is_sample)
		set_member_decoration(ib_type.self, ib_mbr_idx, DecorationSample);

	set_extended_member_decoration(ib_type.self, ib_mbr_idx, SPIRVCrossDecorationInterfaceOrigID, var.self);
	set_extended_member_decoration(ib_type.self, ib_mbr_idx, SPIRVCrossDecorationInterfaceMemberIndex, mbr_idx);
}

// In Metal, the tessellation levels are stored as tightly packed half-precision floating point values.
// But, stage-in attribute offsets and strides must be multiples of four, so we can't pass the levels
// individually. Therefore, we must pass them as vectors. Triangles get a single float4, with the outer
// levels in 'xyz' and the inner level in 'w'. Quads get a float4 containing the outer levels and a
// float2 containing the inner levels.
void CompilerMSL::add_tess_level_input_to_interface_block(const std::string &ib_var_ref, SPIRType &ib_type,
                                                          SPIRVariable &var)
{
	auto &entry_func = get<SPIRFunction>(ir.default_entry_point);
	auto &var_type = get_variable_element_type(var);

	BuiltIn builtin = BuiltIn(get_decoration(var.self, DecorationBuiltIn));

	// Force the variable to have the proper name.
	set_name(var.self, builtin_to_glsl(builtin, StorageClassFunction));

	if (get_entry_point().flags.get(ExecutionModeTriangles))
	{
		// Triangles are tricky, because we want only one member in the struct.

		// We need to declare the variable early and at entry-point scope.
		entry_func.add_local_variable(var.self);
		vars_needing_early_declaration.push_back(var.self);

		string mbr_name = "gl_TessLevel";

		// If we already added the other one, we can skip this step.
		if (!added_builtin_tess_level)
		{
			// Add a reference to the variable type to the interface struct.
			uint32_t ib_mbr_idx = uint32_t(ib_type.member_types.size());

			uint32_t type_id = build_extended_vector_type(var_type.self, 4);

			ib_type.member_types.push_back(type_id);

			// Give the member a name
			set_member_name(ib_type.self, ib_mbr_idx, mbr_name);

			// There is no qualified alias since we need to flatten the internal array on return.
			if (get_decoration_bitset(var.self).get(DecorationLocation))
			{
				uint32_t locn = get_decoration(var.self, DecorationLocation);
				set_member_decoration(ib_type.self, ib_mbr_idx, DecorationLocation, locn);
				mark_location_as_used_by_shader(locn, StorageClassInput);
			}
			else if (vtx_attrs_by_builtin.count(builtin))
			{
				uint32_t locn = vtx_attrs_by_builtin[builtin].location;
				set_member_decoration(ib_type.self, ib_mbr_idx, DecorationLocation, locn);
				mark_location_as_used_by_shader(locn, StorageClassInput);
			}

			added_builtin_tess_level = true;
		}

		switch (builtin)
		{
		case BuiltInTessLevelOuter:
			entry_func.fixup_hooks_in.push_back([=, &var]() {
				statement(to_name(var.self), "[0] = ", ib_var_ref, ".", mbr_name, ".x;");
				statement(to_name(var.self), "[1] = ", ib_var_ref, ".", mbr_name, ".y;");
				statement(to_name(var.self), "[2] = ", ib_var_ref, ".", mbr_name, ".z;");
			});
			break;

		case BuiltInTessLevelInner:
			entry_func.fixup_hooks_in.push_back(
			    [=, &var]() { statement(to_name(var.self), "[0] = ", ib_var_ref, ".", mbr_name, ".w;"); });
			break;

		default:
			assert(false);
			break;
		}
	}
	else
	{
		// Add a reference to the variable type to the interface struct.
		uint32_t ib_mbr_idx = uint32_t(ib_type.member_types.size());

		uint32_t type_id = build_extended_vector_type(var_type.self, builtin == BuiltInTessLevelOuter ? 4 : 2);
		// Change the type of the variable, too.
		uint32_t ptr_type_id = ir.increase_bound_by(1);
		auto &new_var_type = set<SPIRType>(ptr_type_id, get<SPIRType>(type_id));
		new_var_type.pointer = true;
		new_var_type.storage = StorageClassInput;
		new_var_type.parent_type = type_id;
		var.basetype = ptr_type_id;

		ib_type.member_types.push_back(type_id);

		// Give the member a name
		string mbr_name = to_expression(var.self);
		set_member_name(ib_type.self, ib_mbr_idx, mbr_name);

		// Since vectors can be indexed like arrays, there is no need to unpack this. We can
		// just refer to the vector directly. So give it a qualified alias.
		string qual_var_name = ib_var_ref + "." + mbr_name;
		ir.meta[var.self].decoration.qualified_alias = qual_var_name;

		if (get_decoration_bitset(var.self).get(DecorationLocation))
		{
			uint32_t locn = get_decoration(var.self, DecorationLocation);
			set_member_decoration(ib_type.self, ib_mbr_idx, DecorationLocation, locn);
			mark_location_as_used_by_shader(locn, StorageClassInput);
		}
		else if (vtx_attrs_by_builtin.count(builtin))
		{
			uint32_t locn = vtx_attrs_by_builtin[builtin].location;
			set_member_decoration(ib_type.self, ib_mbr_idx, DecorationLocation, locn);
			mark_location_as_used_by_shader(locn, StorageClassInput);
		}
	}
}

void CompilerMSL::add_variable_to_interface_block(StorageClass storage, const string &ib_var_ref, SPIRType &ib_type,
                                                  SPIRVariable &var, bool strip_array)
{
	auto &entry_func = get<SPIRFunction>(ir.default_entry_point);
	// Tessellation control I/O variables and tessellation evaluation per-point inputs are
	// usually declared as arrays. In these cases, we want to add the element type to the
	// interface block, since in Metal it's the interface block itself which is arrayed.
	auto &var_type = strip_array ? get_variable_element_type(var) : get_variable_data_type(var);
	bool is_builtin = is_builtin_variable(var);
	auto builtin = BuiltIn(get_decoration(var.self, DecorationBuiltIn));

	if (var_type.basetype == SPIRType::Struct)
	{
		if (!is_builtin_type(var_type) && (!capture_output_to_buffer || storage == StorageClassInput) && !strip_array)
		{
			// For I/O blocks or structs, we will need to pass the block itself around
			// to functions if they are used globally in leaf functions.
			// Rather than passing down member by member,
			// we unflatten I/O blocks while running the shader,
			// and pass the actual struct type down to leaf functions.
			// We then unflatten inputs, and flatten outputs in the "fixup" stages.
			entry_func.add_local_variable(var.self);
			vars_needing_early_declaration.push_back(var.self);
		}

		if (capture_output_to_buffer && storage != StorageClassInput && !has_decoration(var_type.self, DecorationBlock))
		{
			// In Metal tessellation shaders, the interface block itself is arrayed. This makes things
			// very complicated, since stage-in structures in MSL don't support nested structures.
			// Luckily, for stage-out when capturing output, we can avoid this and just add
			// composite members directly, because the stage-out structure is stored to a buffer,
			// not returned.
			add_plain_variable_to_interface_block(storage, ib_var_ref, ib_type, var, strip_array);
		}
		else
		{
			// Flatten the struct members into the interface struct
			for (uint32_t mbr_idx = 0; mbr_idx < uint32_t(var_type.member_types.size()); mbr_idx++)
			{
				builtin = BuiltInMax;
				is_builtin = is_member_builtin(var_type, mbr_idx, &builtin);
				auto &mbr_type = get<SPIRType>(var_type.member_types[mbr_idx]);

				if (!is_builtin || has_active_builtin(builtin, storage))
				{
					if ((!is_builtin ||
					     (storage == StorageClassInput && get_execution_model() != ExecutionModelFragment)) &&
					    (storage == StorageClassInput || storage == StorageClassOutput) &&
					    (is_matrix(mbr_type) || is_array(mbr_type)))
					{
						add_composite_member_variable_to_interface_block(storage, ib_var_ref, ib_type, var, mbr_idx,
						                                                 strip_array);
					}
					else
					{
						add_plain_member_variable_to_interface_block(storage, ib_var_ref, ib_type, var, mbr_idx,
						                                             strip_array);
					}
				}
			}
		}
	}
	else if (get_execution_model() == ExecutionModelTessellationEvaluation && storage == StorageClassInput &&
	         !strip_array && is_builtin && (builtin == BuiltInTessLevelOuter || builtin == BuiltInTessLevelInner))
	{
		add_tess_level_input_to_interface_block(ib_var_ref, ib_type, var);
	}
	else if (var_type.basetype == SPIRType::Boolean || var_type.basetype == SPIRType::Char ||
	         type_is_integral(var_type) || type_is_floating_point(var_type) || var_type.basetype == SPIRType::Boolean)
	{
		if (!is_builtin || has_active_builtin(builtin, storage))
		{
			// MSL does not allow matrices or arrays in input or output variables, so need to handle it specially.
			if ((!is_builtin || (storage == StorageClassInput && get_execution_model() != ExecutionModelFragment)) &&
			    (storage == StorageClassInput || (storage == StorageClassOutput && !capture_output_to_buffer)) &&
			    (is_matrix(var_type) || is_array(var_type)))
			{
				add_composite_variable_to_interface_block(storage, ib_var_ref, ib_type, var, strip_array);
			}
			else
			{
				add_plain_variable_to_interface_block(storage, ib_var_ref, ib_type, var, strip_array);
			}
		}
	}
}

// Fix up the mapping of variables to interface member indices, which is used to compile access chains
// for per-vertex variables in a tessellation control shader.
void CompilerMSL::fix_up_interface_member_indices(StorageClass storage, uint32_t ib_type_id)
{
	// Only needed for tessellation shaders.
	if (get_execution_model() != ExecutionModelTessellationControl &&
	    !(get_execution_model() == ExecutionModelTessellationEvaluation && storage == StorageClassInput))
		return;

	bool in_array = false;
	for (uint32_t i = 0; i < ir.meta[ib_type_id].members.size(); i++)
	{
		uint32_t var_id = get_extended_member_decoration(ib_type_id, i, SPIRVCrossDecorationInterfaceOrigID);
		if (!var_id)
			continue;
		auto &var = get<SPIRVariable>(var_id);

		// Unfortunately, all this complexity is needed to handle flattened structs and/or
		// arrays.
		if (storage == StorageClassInput)
		{
			auto &type = get_variable_element_type(var);
			if (is_array(type) || is_matrix(type))
			{
				if (in_array)
					continue;
				in_array = true;
				set_extended_decoration(var_id, SPIRVCrossDecorationInterfaceMemberIndex, i);
			}
			else
			{
				if (type.basetype == SPIRType::Struct)
				{
					uint32_t mbr_idx =
					    get_extended_member_decoration(ib_type_id, i, SPIRVCrossDecorationInterfaceMemberIndex);
					auto &mbr_type = get<SPIRType>(type.member_types[mbr_idx]);

					if (is_array(mbr_type) || is_matrix(mbr_type))
					{
						if (in_array)
							continue;
						in_array = true;
						set_extended_member_decoration(var_id, mbr_idx, SPIRVCrossDecorationInterfaceMemberIndex, i);
					}
					else
					{
						in_array = false;
						set_extended_member_decoration(var_id, mbr_idx, SPIRVCrossDecorationInterfaceMemberIndex, i);
					}
				}
				else
				{
					in_array = false;
					set_extended_decoration(var_id, SPIRVCrossDecorationInterfaceMemberIndex, i);
				}
			}
		}
		else
			set_extended_decoration(var_id, SPIRVCrossDecorationInterfaceMemberIndex, i);
	}
}

// Add an interface structure for the type of storage, which is either StorageClassInput or StorageClassOutput.
// Returns the ID of the newly added variable, or zero if no variable was added.
uint32_t CompilerMSL::add_interface_block(StorageClass storage, bool patch)
{
	// Accumulate the variables that should appear in the interface struct.
	SmallVector<SPIRVariable *> vars;
	bool incl_builtins = storage == StorageClassOutput || is_tessellation_shader();
	bool has_seen_barycentric = false;

	ir.for_each_typed_id<SPIRVariable>([&](uint32_t var_id, SPIRVariable &var) {
		if (var.storage != storage)
			return;

		auto &type = this->get<SPIRType>(var.basetype);

		bool is_builtin = is_builtin_variable(var);
		auto bi_type = BuiltIn(get_decoration(var_id, DecorationBuiltIn));

		// These builtins are part of the stage in/out structs.
		bool is_interface_block_builtin =
		    (bi_type == BuiltInPosition || bi_type == BuiltInPointSize || bi_type == BuiltInClipDistance ||
		     bi_type == BuiltInCullDistance || bi_type == BuiltInLayer || bi_type == BuiltInViewportIndex ||
		     bi_type == BuiltInBaryCoordNV || bi_type == BuiltInBaryCoordNoPerspNV || bi_type == BuiltInFragDepth ||
		     bi_type == BuiltInFragStencilRefEXT || bi_type == BuiltInSampleMask) ||
		    (get_execution_model() == ExecutionModelTessellationEvaluation &&
		     (bi_type == BuiltInTessLevelOuter || bi_type == BuiltInTessLevelInner));

		bool is_active = interface_variable_exists_in_entry_point(var.self);
		if (is_builtin && is_active)
		{
			// Only emit the builtin if it's active in this entry point. Interface variable list might lie.
			is_active = has_active_builtin(bi_type, storage);
		}

		bool filter_patch_decoration = (has_decoration(var_id, DecorationPatch) || is_patch_block(type)) == patch;

		bool hidden = is_hidden_variable(var, incl_builtins);
		// Barycentric inputs must be emitted in stage-in, because they can have interpolation arguments.
		if (is_active && (bi_type == BuiltInBaryCoordNV || bi_type == BuiltInBaryCoordNoPerspNV))
		{
			if (has_seen_barycentric)
				SPIRV_CROSS_THROW("Cannot declare both BaryCoordNV and BaryCoordNoPerspNV in same shader in MSL.");
			has_seen_barycentric = true;
			hidden = false;
		}

		if (is_active && !hidden && type.pointer && filter_patch_decoration &&
		    (!is_builtin || is_interface_block_builtin))
		{
			vars.push_back(&var);
		}
	});

	// If no variables qualify, leave.
	// For patch input in a tessellation evaluation shader, the per-vertex stage inputs
	// are included in a special patch control point array.
	if (vars.empty() && !(storage == StorageClassInput && patch && stage_in_var_id))
		return 0;

	// Add a new typed variable for this interface structure.
	// The initializer expression is allocated here, but populated when the function
	// declaraion is emitted, because it is cleared after each compilation pass.
	uint32_t next_id = ir.increase_bound_by(3);
	uint32_t ib_type_id = next_id++;
	auto &ib_type = set<SPIRType>(ib_type_id);
	ib_type.basetype = SPIRType::Struct;
	ib_type.storage = storage;
	set_decoration(ib_type_id, DecorationBlock);

	uint32_t ib_var_id = next_id++;
	auto &var = set<SPIRVariable>(ib_var_id, ib_type_id, storage, 0);
	var.initializer = next_id++;

	string ib_var_ref;
	auto &entry_func = get<SPIRFunction>(ir.default_entry_point);
	switch (storage)
	{
	case StorageClassInput:
		ib_var_ref = patch ? patch_stage_in_var_name : stage_in_var_name;
		if (get_execution_model() == ExecutionModelTessellationControl)
		{
			// Add a hook to populate the shared workgroup memory containing
			// the gl_in array.
			entry_func.fixup_hooks_in.push_back([=]() {
				// Can't use PatchVertices yet; the hook for that may not have run yet.
				statement("if (", to_expression(builtin_invocation_id_id), " < ", "spvIndirectParams[0])");
				statement("    ", input_wg_var_name, "[", to_expression(builtin_invocation_id_id), "] = ", ib_var_ref,
				          ";");
				statement("threadgroup_barrier(mem_flags::mem_threadgroup);");
				statement("if (", to_expression(builtin_invocation_id_id), " >= ", get_entry_point().output_vertices,
				          ")");
				statement("    return;");
			});
		}
		break;

	case StorageClassOutput:
	{
		ib_var_ref = patch ? patch_stage_out_var_name : stage_out_var_name;

		// Add the output interface struct as a local variable to the entry function.
		// If the entry point should return the output struct, set the entry function
		// to return the output interface struct, otherwise to return nothing.
		// Indicate the output var requires early initialization.
		bool ep_should_return_output = !get_is_rasterization_disabled();
		uint32_t rtn_id = ep_should_return_output ? ib_var_id : 0;
		if (!capture_output_to_buffer)
		{
			entry_func.add_local_variable(ib_var_id);
			for (auto &blk_id : entry_func.blocks)
			{
				auto &blk = get<SPIRBlock>(blk_id);
				if (blk.terminator == SPIRBlock::Return)
					blk.return_value = rtn_id;
			}
			vars_needing_early_declaration.push_back(ib_var_id);
		}
		else
		{
			switch (get_execution_model())
			{
			case ExecutionModelVertex:
			case ExecutionModelTessellationEvaluation:
				// Instead of declaring a struct variable to hold the output and then
				// copying that to the output buffer, we'll declare the output variable
				// as a reference to the final output element in the buffer. Then we can
				// avoid the extra copy.
				entry_func.fixup_hooks_in.push_back([=]() {
					if (stage_out_var_id)
					{
						// The first member of the indirect buffer is always the number of vertices
						// to draw.
						// We zero-base the InstanceID & VertexID variables for HLSL emulation elsewhere, so don't do it twice
						if (ir.source.hlsl == true)
						{
							statement("device ", to_name(ir.default_entry_point), "_", ib_var_ref, "& ", ib_var_ref, " = ",
									  output_buffer_var_name, "[", to_expression(builtin_instance_idx_id), " * spvIndirectParams[0] + ",
									  to_expression(builtin_vertex_idx_id),
									  "];");
						}
						else
						{
							statement("device ", to_name(ir.default_entry_point), "_", ib_var_ref, "& ", ib_var_ref, " = ",
									  output_buffer_var_name, "[(", to_expression(builtin_instance_idx_id), " - ",
									  to_expression(builtin_base_instance_id), ") * spvIndirectParams[0] + ",
									  to_expression(builtin_vertex_idx_id), " - ", to_expression(builtin_base_vertex_id),
									  "];");
						}
					}
				});
				break;
			case ExecutionModelTessellationControl:
				if (patch)
					entry_func.fixup_hooks_in.push_back([=]() {
						statement("device ", to_name(ir.default_entry_point), "_", ib_var_ref, "& ", ib_var_ref, " = ",
						          patch_output_buffer_var_name, "[", to_expression(builtin_primitive_id_id), "];");
					});
				else
					entry_func.fixup_hooks_in.push_back([=]() {
						statement("device ", to_name(ir.default_entry_point), "_", ib_var_ref, "* gl_out = &",
						          output_buffer_var_name, "[", to_expression(builtin_primitive_id_id), " * ",
						          get_entry_point().output_vertices, "];");
					});
				break;
			default:
				break;
			}
		}
		break;
	}

	default:
		break;
	}

	set_name(ib_type_id, to_name(ir.default_entry_point) + "_" + ib_var_ref);
	set_name(ib_var_id, ib_var_ref);

	for (auto *p_var : vars)
	{
		bool strip_array =
		    (get_execution_model() == ExecutionModelTessellationControl ||
		     (get_execution_model() == ExecutionModelTessellationEvaluation && storage == StorageClassInput)) &&
		    !patch;
		add_variable_to_interface_block(storage, ib_var_ref, ib_type, *p_var, strip_array);
	}

	// Sort the members of the structure by their locations.
	MemberSorter member_sorter(ib_type, ir.meta[ib_type_id], MemberSorter::Location);
	member_sorter.sort();

	// The member indices were saved to the original variables, but after the members
	// were sorted, those indices are now likely incorrect. Fix those up now.
	if (!patch)
		fix_up_interface_member_indices(storage, ib_type_id);

	// For patch inputs, add one more member, holding the array of control point data.
	if (get_execution_model() == ExecutionModelTessellationEvaluation && storage == StorageClassInput && patch &&
	    stage_in_var_id)
	{
		uint32_t pcp_type_id = ir.increase_bound_by(1);
		auto &pcp_type = set<SPIRType>(pcp_type_id, ib_type);
		pcp_type.basetype = SPIRType::ControlPointArray;
		pcp_type.parent_type = pcp_type.type_alias = get_stage_in_struct_type().self;
		pcp_type.storage = storage;
		ir.meta[pcp_type_id] = ir.meta[ib_type.self];
		uint32_t mbr_idx = uint32_t(ib_type.member_types.size());
		ib_type.member_types.push_back(pcp_type_id);
		set_member_name(ib_type.self, mbr_idx, "gl_in");
	}

	return ib_var_id;
}

uint32_t CompilerMSL::add_interface_block_pointer(uint32_t ib_var_id, StorageClass storage)
{
	if (!ib_var_id)
		return 0;

	uint32_t ib_ptr_var_id;
	uint32_t next_id = ir.increase_bound_by(3);
	auto &ib_type = expression_type(ib_var_id);
	if (get_execution_model() == ExecutionModelTessellationControl)
	{
		// Tessellation control per-vertex I/O is presented as an array, so we must
		// do the same with our struct here.
		uint32_t ib_ptr_type_id = next_id++;
		auto &ib_ptr_type = set<SPIRType>(ib_ptr_type_id, ib_type);
		ib_ptr_type.parent_type = ib_ptr_type.type_alias = ib_type.self;
		ib_ptr_type.pointer = true;
		ib_ptr_type.storage = storage == StorageClassInput ? StorageClassWorkgroup : StorageClassStorageBuffer;
		ir.meta[ib_ptr_type_id] = ir.meta[ib_type.self];
		// To ensure that get_variable_data_type() doesn't strip off the pointer,
		// which we need, use another pointer.
		uint32_t ib_ptr_ptr_type_id = next_id++;
		auto &ib_ptr_ptr_type = set<SPIRType>(ib_ptr_ptr_type_id, ib_ptr_type);
		ib_ptr_ptr_type.parent_type = ib_ptr_type_id;
		ib_ptr_ptr_type.type_alias = ib_type.self;
		ib_ptr_ptr_type.storage = StorageClassFunction;
		ir.meta[ib_ptr_ptr_type_id] = ir.meta[ib_type.self];

		ib_ptr_var_id = next_id;
		set<SPIRVariable>(ib_ptr_var_id, ib_ptr_ptr_type_id, StorageClassFunction, 0);
		set_name(ib_ptr_var_id, storage == StorageClassInput ? input_wg_var_name : "gl_out");
	}
	else
	{
		// Tessellation evaluation per-vertex inputs are also presented as arrays.
		// But, in Metal, this array uses a very special type, 'patch_control_point<T>',
		// which is a container that can be used to access the control point data.
		// To represent this, a special 'ControlPointArray' type has been added to the
		// SPIRV-Cross type system. It should only be generated by and seen in the MSL
		// backend (i.e. this one).
		uint32_t pcp_type_id = next_id++;
		auto &pcp_type = set<SPIRType>(pcp_type_id, ib_type);
		pcp_type.basetype = SPIRType::ControlPointArray;
		pcp_type.parent_type = pcp_type.type_alias = ib_type.self;
		pcp_type.storage = storage;
		ir.meta[pcp_type_id] = ir.meta[ib_type.self];

		ib_ptr_var_id = next_id;
		set<SPIRVariable>(ib_ptr_var_id, pcp_type_id, storage, 0);
		set_name(ib_ptr_var_id, "gl_in");
		ir.meta[ib_ptr_var_id].decoration.qualified_alias = join(patch_stage_in_var_name, ".gl_in");
	}
	return ib_ptr_var_id;
}

// Ensure that the type is compatible with the builtin.
// If it is, simply return the given type ID.
// Otherwise, create a new type, and return it's ID.
uint32_t CompilerMSL::ensure_correct_builtin_type(uint32_t type_id, BuiltIn builtin)
{
	auto &type = get<SPIRType>(type_id);

	if ((builtin == BuiltInSampleMask && is_array(type)) ||
	    ((builtin == BuiltInLayer || builtin == BuiltInViewportIndex || builtin == BuiltInFragStencilRefEXT) &&
	     type.basetype != SPIRType::UInt))
	{
		uint32_t next_id = ir.increase_bound_by(type.pointer ? 2 : 1);
		uint32_t base_type_id = next_id++;
		auto &base_type = set<SPIRType>(base_type_id);
		base_type.basetype = SPIRType::UInt;
		base_type.width = 32;

		if (!type.pointer)
			return base_type_id;

		uint32_t ptr_type_id = next_id++;
		auto &ptr_type = set<SPIRType>(ptr_type_id);
		ptr_type = base_type;
		ptr_type.pointer = true;
		ptr_type.storage = type.storage;
		ptr_type.parent_type = base_type_id;
		return ptr_type_id;
	}

	return type_id;
}

// Ensure that the type is compatible with the vertex attribute.
// If it is, simply return the given type ID.
// Otherwise, create a new type, and return its ID.
uint32_t CompilerMSL::ensure_correct_attribute_type(uint32_t type_id, uint32_t location)
{
	auto &type = get<SPIRType>(type_id);

	auto p_va = vtx_attrs_by_location.find(location);
	if (p_va == end(vtx_attrs_by_location))
		return type_id;

	switch (p_va->second.format)
	{
	case MSL_VERTEX_FORMAT_UINT8:
	{
		switch (type.basetype)
		{
		case SPIRType::UByte:
		case SPIRType::UShort:
		case SPIRType::UInt:
			return type_id;
		case SPIRType::Short:
		case SPIRType::Int:
			break;
		default:
			SPIRV_CROSS_THROW("Vertex attribute type mismatch between host and shader");
		}
		uint32_t next_id = ir.increase_bound_by(type.pointer ? 2 : 1);
		uint32_t base_type_id = next_id++;
		auto &base_type = set<SPIRType>(base_type_id);
		base_type = type;
		base_type.basetype = type.basetype == SPIRType::Short ? SPIRType::UShort : SPIRType::UInt;
		base_type.pointer = false;

		if (!type.pointer)
			return base_type_id;

		uint32_t ptr_type_id = next_id++;
		auto &ptr_type = set<SPIRType>(ptr_type_id);
		ptr_type = base_type;
		ptr_type.pointer = true;
		ptr_type.storage = type.storage;
		ptr_type.parent_type = base_type_id;
		return ptr_type_id;
	}

	case MSL_VERTEX_FORMAT_UINT16:
	{
		switch (type.basetype)
		{
		case SPIRType::UShort:
		case SPIRType::UInt:
			return type_id;
		case SPIRType::Int:
			break;
		default:
			SPIRV_CROSS_THROW("Vertex attribute type mismatch between host and shader");
		}
		uint32_t next_id = ir.increase_bound_by(type.pointer ? 2 : 1);
		uint32_t base_type_id = next_id++;
		auto &base_type = set<SPIRType>(base_type_id);
		base_type = type;
		base_type.basetype = SPIRType::UInt;
		base_type.pointer = false;

		if (!type.pointer)
			return base_type_id;

		uint32_t ptr_type_id = next_id++;
		auto &ptr_type = set<SPIRType>(ptr_type_id);
		ptr_type = base_type;
		ptr_type.pointer = true;
		ptr_type.storage = type.storage;
		ptr_type.parent_type = base_type_id;
		return ptr_type_id;
	}

	default:
	case MSL_VERTEX_FORMAT_OTHER:
		break;
	}

	return type_id;
}

void CompilerMSL::mark_struct_members_packed(const SPIRType &type)
{
	set_extended_decoration(type.self, SPIRVCrossDecorationPhysicalTypePacked);

	// Problem case! Struct needs to be placed at an awkward alignment.
	// Mark every member of the child struct as packed.
	uint32_t mbr_cnt = uint32_t(type.member_types.size());
	for (uint32_t i = 0; i < mbr_cnt; i++)
	{
		auto &mbr_type = get<SPIRType>(type.member_types[i]);
		if (mbr_type.basetype == SPIRType::Struct)
		{
			// Recursively mark structs as packed.
			auto *struct_type = &mbr_type;
			while (!struct_type->array.empty())
				struct_type = &get<SPIRType>(struct_type->parent_type);
			mark_struct_members_packed(*struct_type);
		}
		else if (!is_scalar(mbr_type))
			set_extended_member_decoration(type.self, i, SPIRVCrossDecorationPhysicalTypePacked);
	}
}

void CompilerMSL::mark_scalar_layout_structs(const SPIRType &type)
{
	uint32_t mbr_cnt = uint32_t(type.member_types.size());
	for (uint32_t i = 0; i < mbr_cnt; i++)
	{
		auto &mbr_type = get<SPIRType>(type.member_types[i]);
		if (mbr_type.basetype == SPIRType::Struct)
		{
			auto *struct_type = &mbr_type;
			while (!struct_type->array.empty())
				struct_type = &get<SPIRType>(struct_type->parent_type);

			if (has_extended_decoration(struct_type->self, SPIRVCrossDecorationPhysicalTypePacked))
				continue;

			uint32_t msl_alignment = get_declared_struct_member_alignment_msl(type, i);
			uint32_t msl_size = get_declared_struct_member_size_msl(type, i);
			uint32_t spirv_offset = type_struct_member_offset(type, i);
			uint32_t spirv_offset_next;
			if (i + 1 < mbr_cnt)
				spirv_offset_next = type_struct_member_offset(type, i + 1);
			else
				spirv_offset_next = spirv_offset + msl_size;

			// Both are complicated cases. In scalar layout, a struct of float3 might just consume 12 bytes,
			// and the next member will be placed at offset 12.
			bool struct_is_misaligned = (spirv_offset % msl_alignment) != 0;
			bool struct_is_too_large = spirv_offset + msl_size > spirv_offset_next;
			uint32_t array_stride = 0;
			bool struct_needs_explicit_padding = false;

			// Verify that if a struct is used as an array that ArrayStride matches the effective size of the struct.
			if (!mbr_type.array.empty())
			{
				array_stride = type_struct_member_array_stride(type, i);
				uint32_t dimensions = uint32_t(mbr_type.array.size() - 1);
				for (uint32_t dim = 0; dim < dimensions; dim++)
				{
					uint32_t array_size = to_array_size_literal(mbr_type, dim);
					array_stride /= max(array_size, 1u);
				}

				// Set expected struct size based on ArrayStride.
				struct_needs_explicit_padding = true;

				// If struct size is larger than array stride, we might be able to fit, if we tightly pack.
				if (get_declared_struct_size_msl(*struct_type) > array_stride)
					struct_is_too_large = true;
			}

			if (struct_is_misaligned || struct_is_too_large)
				mark_struct_members_packed(*struct_type);
			mark_scalar_layout_structs(*struct_type);

			if (struct_needs_explicit_padding)
			{
				msl_size = get_declared_struct_size_msl(*struct_type, true, true);
				if (array_stride < msl_size)
				{
					SPIRV_CROSS_THROW("Cannot express an array stride smaller than size of struct type.");
				}
				else
				{
					if (has_extended_decoration(struct_type->self, SPIRVCrossDecorationPaddingTarget))
					{
						if (array_stride !=
						    get_extended_decoration(struct_type->self, SPIRVCrossDecorationPaddingTarget))
							SPIRV_CROSS_THROW(
							    "A struct is used with different array strides. Cannot express this in MSL.");
					}
					else
						set_extended_decoration(struct_type->self, SPIRVCrossDecorationPaddingTarget, array_stride);
				}
			}
		}
	}
}

// Sort the members of the struct type by offset, and pack and then pad members where needed
// to align MSL members with SPIR-V offsets. The struct members are iterated twice. Packing
// occurs first, followed by padding, because packing a member reduces both its size and its
// natural alignment, possibly requiring a padding member to be added ahead of it.
void CompilerMSL::align_struct(SPIRType &ib_type, unordered_set<uint32_t> &aligned_structs)
{
	// We align structs recursively, so stop any redundant work.
	ID &ib_type_id = ib_type.self;
	if (aligned_structs.count(ib_type_id))
		return;
	aligned_structs.insert(ib_type_id);

	// Sort the members of the interface structure by their offset.
	// They should already be sorted per SPIR-V spec anyway.
	MemberSorter member_sorter(ib_type, ir.meta[ib_type_id], MemberSorter::Offset);
	member_sorter.sort();

	auto mbr_cnt = uint32_t(ib_type.member_types.size());

	for (uint32_t mbr_idx = 0; mbr_idx < mbr_cnt; mbr_idx++)
	{
		// Pack any dependent struct types before we pack a parent struct.
		auto &mbr_type = get<SPIRType>(ib_type.member_types[mbr_idx]);
		if (mbr_type.basetype == SPIRType::Struct)
			align_struct(mbr_type, aligned_structs);
	}

	// Test the alignment of each member, and if a member should be closer to the previous
	// member than the default spacing expects, it is likely that the previous member is in
	// a packed format. If so, and the previous member is packable, pack it.
	// For example ... this applies to any 3-element vector that is followed by a scalar.
	uint32_t msl_offset = 0;
	for (uint32_t mbr_idx = 0; mbr_idx < mbr_cnt; mbr_idx++)
	{
		// This checks the member in isolation, if the member needs some kind of type remapping to conform to SPIR-V
		// offsets, array strides and matrix strides.
		ensure_member_packing_rules_msl(ib_type, mbr_idx);

		// Align current offset to the current member's default alignment. If the member was packed, it will observe
		// the updated alignment here.
		uint32_t msl_align_mask = get_declared_struct_member_alignment_msl(ib_type, mbr_idx) - 1;
		uint32_t aligned_msl_offset = (msl_offset + msl_align_mask) & ~msl_align_mask;

		// Fetch the member offset as declared in the SPIRV.
		uint32_t spirv_mbr_offset = get_member_decoration(ib_type_id, mbr_idx, DecorationOffset);
		if (spirv_mbr_offset > aligned_msl_offset)
		{
			// Since MSL and SPIR-V have slightly different struct member alignment and
			// size rules, we'll pad to standard C-packing rules with a char[] array. If the member is farther
			// away than C-packing, expects, add an inert padding member before the the member.
			uint32_t padding_bytes = spirv_mbr_offset - aligned_msl_offset;
			set_extended_member_decoration(ib_type_id, mbr_idx, SPIRVCrossDecorationPaddingTarget, padding_bytes);

			// Re-align as a sanity check that aligning post-padding matches up.
			msl_offset += padding_bytes;
			aligned_msl_offset = (msl_offset + msl_align_mask) & ~msl_align_mask;
		}
		else if (spirv_mbr_offset < aligned_msl_offset)
		{
			// This should not happen, but deal with unexpected scenarios.
			// It *might* happen if a sub-struct has a larger alignment requirement in MSL than SPIR-V.
			SPIRV_CROSS_THROW("Cannot represent buffer block correctly in MSL.");
		}

		assert(aligned_msl_offset == spirv_mbr_offset);

		// Increment the current offset to be positioned immediately after the current member.
		// Don't do this for the last member since it can be unsized, and it is not relevant for padding purposes here.
		if (mbr_idx + 1 < mbr_cnt)
			msl_offset = aligned_msl_offset + get_declared_struct_member_size_msl(ib_type, mbr_idx);
	}
}

bool CompilerMSL::validate_member_packing_rules_msl(const SPIRType &type, uint32_t index) const
{
	auto &mbr_type = get<SPIRType>(type.member_types[index]);
	uint32_t spirv_offset = get_member_decoration(type.self, index, DecorationOffset);

	if (index + 1 < type.member_types.size())
	{
		// First, we will check offsets. If SPIR-V offset + MSL size > SPIR-V offset of next member,
		// we *must* perform some kind of remapping, no way getting around it.
		// We can always pad after this member if necessary, so that case is fine.
		uint32_t spirv_offset_next = get_member_decoration(type.self, index + 1, DecorationOffset);
		assert(spirv_offset_next >= spirv_offset);
		uint32_t maximum_size = spirv_offset_next - spirv_offset;
		uint32_t msl_mbr_size = get_declared_struct_member_size_msl(type, index);
		if (msl_mbr_size > maximum_size)
			return false;
	}

	if (!mbr_type.array.empty())
	{
		// If we have an array type, array stride must match exactly with SPIR-V.
		uint32_t spirv_array_stride = type_struct_member_array_stride(type, index);
		uint32_t msl_array_stride = get_declared_struct_member_array_stride_msl(type, index);
		if (spirv_array_stride != msl_array_stride)
			return false;
	}

	if (is_matrix(mbr_type))
	{
		// Need to check MatrixStride as well.
		uint32_t spirv_matrix_stride = type_struct_member_matrix_stride(type, index);
		uint32_t msl_matrix_stride = get_declared_struct_member_matrix_stride_msl(type, index);
		if (spirv_matrix_stride != msl_matrix_stride)
			return false;
	}

	// Now, we check alignment.
	uint32_t msl_alignment = get_declared_struct_member_alignment_msl(type, index);
	if ((spirv_offset % msl_alignment) != 0)
		return false;

	// We're in the clear.
	return true;
}

// Here we need to verify that the member type we declare conforms to Offset, ArrayStride or MatrixStride restrictions.
// If there is a mismatch, we need to emit remapped types, either normal types, or "packed_X" types.
// In odd cases we need to emit packed and remapped types, for e.g. weird matrices or arrays with weird array strides.
void CompilerMSL::ensure_member_packing_rules_msl(SPIRType &ib_type, uint32_t index)
{
	if (validate_member_packing_rules_msl(ib_type, index))
		return;

	// We failed validation.
	// This case will be nightmare-ish to deal with. This could possibly happen if struct alignment does not quite
	// match up with what we want. Scalar block layout comes to mind here where we might have to work around the rule
	// that struct alignment == max alignment of all members and struct size depends on this alignment.
	auto &mbr_type = get<SPIRType>(ib_type.member_types[index]);
	if (mbr_type.basetype == SPIRType::Struct)
		SPIRV_CROSS_THROW("Cannot perform any repacking for structs when it is used as a member of another struct.");

	// Perform remapping here.
	set_extended_member_decoration(ib_type.self, index, SPIRVCrossDecorationPhysicalTypePacked);

	// Try validating again, now with packed.
	if (validate_member_packing_rules_msl(ib_type, index))
		return;

	// We're in deep trouble, and we need to create a new PhysicalType which matches up with what we expect.
	// A lot of work goes here ...
	// We will need remapping on Load and Store to translate the types between Logical and Physical.

	// First, we check if we have small vector std140 array.
	// We detect this if we have an array of vectors, and array stride is greater than number of elements.
	if (!mbr_type.array.empty() && !is_matrix(mbr_type))
	{
		uint32_t array_stride = type_struct_member_array_stride(ib_type, index);

		// Hack off array-of-arrays until we find the array stride per element we must have to make it work.
		uint32_t dimensions = uint32_t(mbr_type.array.size() - 1);
		for (uint32_t dim = 0; dim < dimensions; dim++)
			array_stride /= max(to_array_size_literal(mbr_type, dim), 1u);

		uint32_t elems_per_stride = array_stride / (mbr_type.width / 8);

		if (elems_per_stride == 3)
			SPIRV_CROSS_THROW("Cannot use ArrayStride of 3 elements in remapping scenarios.");
		else if (elems_per_stride > 4)
			SPIRV_CROSS_THROW("Cannot represent vectors with more than 4 elements in MSL.");

		auto physical_type = mbr_type;
		physical_type.vecsize = elems_per_stride;
		physical_type.parent_type = 0;
		uint32_t type_id = ir.increase_bound_by(1);
		set<SPIRType>(type_id, physical_type);
		set_extended_member_decoration(ib_type.self, index, SPIRVCrossDecorationPhysicalTypeID, type_id);
		set_decoration(type_id, DecorationArrayStride, array_stride);

		// Remove packed_ for vectors of size 1, 2 and 4.
		if (has_extended_decoration(ib_type.self, SPIRVCrossDecorationPhysicalTypePacked))
			SPIRV_CROSS_THROW("Unable to remove packed decoration as entire struct must be fully packed. Do not mix "
			                  "scalar and std140 layout rules.");
		else
			unset_extended_member_decoration(ib_type.self, index, SPIRVCrossDecorationPhysicalTypePacked);
	}
	else if (is_matrix(mbr_type))
	{
		// MatrixStride might be std140-esque.
		uint32_t matrix_stride = type_struct_member_matrix_stride(ib_type, index);

		uint32_t elems_per_stride = matrix_stride / (mbr_type.width / 8);

		if (elems_per_stride == 3)
			SPIRV_CROSS_THROW("Cannot use ArrayStride of 3 elements in remapping scenarios.");
		else if (elems_per_stride > 4)
			SPIRV_CROSS_THROW("Cannot represent vectors with more than 4 elements in MSL.");

		bool row_major = has_member_decoration(ib_type.self, index, DecorationRowMajor);

		auto physical_type = mbr_type;
		physical_type.parent_type = 0;
		if (row_major)
			physical_type.columns = elems_per_stride;
		else
			physical_type.vecsize = elems_per_stride;
		uint32_t type_id = ir.increase_bound_by(1);
		set<SPIRType>(type_id, physical_type);
		set_extended_member_decoration(ib_type.self, index, SPIRVCrossDecorationPhysicalTypeID, type_id);

		// Remove packed_ for vectors of size 1, 2 and 4.
		if (has_extended_decoration(ib_type.self, SPIRVCrossDecorationPhysicalTypePacked))
			SPIRV_CROSS_THROW("Unable to remove packed decoration as entire struct must be fully packed. Do not mix "
			                  "scalar and std140 layout rules.");
		else
			unset_extended_member_decoration(ib_type.self, index, SPIRVCrossDecorationPhysicalTypePacked);
	}

	// This better validate now, or we must fail gracefully.
	if (!validate_member_packing_rules_msl(ib_type, index))
		SPIRV_CROSS_THROW("Found a buffer packing case which we cannot represent in MSL.");
}

void CompilerMSL::emit_store_statement(uint32_t lhs_expression, uint32_t rhs_expression)
{
	auto &type = expression_type(rhs_expression);

	bool lhs_remapped_type = has_extended_decoration(lhs_expression, SPIRVCrossDecorationPhysicalTypeID);
	bool lhs_packed_type = has_extended_decoration(lhs_expression, SPIRVCrossDecorationPhysicalTypePacked);
	auto *lhs_e = maybe_get<SPIRExpression>(lhs_expression);
	auto *rhs_e = maybe_get<SPIRExpression>(rhs_expression);

	bool transpose = lhs_e && lhs_e->need_transpose;

	// No physical type remapping, and no packed type, so can just emit a store directly.
	if (!lhs_remapped_type && !lhs_packed_type)
	{
		// We might not be dealing with remapped physical types or packed types,
		// but we might be doing a clean store to a row-major matrix.
		// In this case, we just flip transpose states, and emit the store, a transpose must be in the RHS expression, if any.
		if (is_matrix(type) && lhs_e && lhs_e->need_transpose)
		{
			if (!rhs_e)
				SPIRV_CROSS_THROW("Need to transpose right-side expression of a store to row-major matrix, but it is "
				                  "not a SPIRExpression.");
			lhs_e->need_transpose = false;

			if (rhs_e && rhs_e->need_transpose)
			{
				// Direct copy, but might need to unpack RHS.
				// Skip the transpose, as we will transpose when writing to LHS and transpose(transpose(T)) == T.
				rhs_e->need_transpose = false;
				statement(to_expression(lhs_expression), " = ", to_unpacked_row_major_matrix_expression(rhs_expression),
				          ";");
				rhs_e->need_transpose = true;
			}
			else
				statement(to_expression(lhs_expression), " = transpose(", to_unpacked_expression(rhs_expression), ");");

			lhs_e->need_transpose = true;
			register_write(lhs_expression);
		}
		else if (lhs_e && lhs_e->need_transpose)
		{
			lhs_e->need_transpose = false;

			// Storing a column to a row-major matrix. Unroll the write.
			for (uint32_t c = 0; c < type.vecsize; c++)
			{
				auto lhs_expr = to_dereferenced_expression(lhs_expression);
				auto column_index = lhs_expr.find_last_of('[');
				if (column_index != string::npos)
				{
					statement(lhs_expr.insert(column_index, join('[', c, ']')), " = ",
					          to_extract_component_expression(rhs_expression, c), ";");
				}
			}
			lhs_e->need_transpose = true;
			register_write(lhs_expression);
		}
		else
			CompilerGLSL::emit_store_statement(lhs_expression, rhs_expression);
	}
	else if (!lhs_remapped_type && !is_matrix(type) && !transpose)
	{
		// Even if the target type is packed, we can directly store to it. We cannot store to packed matrices directly,
		// since they are declared as array of vectors instead, and we need the fallback path below.
		CompilerGLSL::emit_store_statement(lhs_expression, rhs_expression);
	}
	else
	{
		// Special handling when storing to a remapped physical type.
		// This is mostly to deal with std140 padded matrices or vectors.

		TypeID physical_type_id = lhs_remapped_type ?
		                              ID(get_extended_decoration(lhs_expression, SPIRVCrossDecorationPhysicalTypeID)) :
		                              type.self;

		auto &physical_type = get<SPIRType>(physical_type_id);

		static const char *swizzle_lut[] = {
			".x",
			".xy",
			".xyz",
			"",
		};

		if (is_matrix(type))
		{
			// Packed matrices are stored as arrays of packed vectors, so we need
			// to assign the vectors one at a time.
			// For row-major matrices, we need to transpose the *right-hand* side,
			// not the left-hand side.

			// Lots of cases to cover here ...

			bool rhs_transpose = rhs_e && rhs_e->need_transpose;

			// We're dealing with transpose manually.
			if (rhs_transpose)
				rhs_e->need_transpose = false;

			if (transpose)
			{
				// We're dealing with transpose manually.
				lhs_e->need_transpose = false;

				const char *store_swiz = "";
				if (physical_type.columns != type.columns)
					store_swiz = swizzle_lut[type.columns - 1];

				if (rhs_transpose)
				{
					// If RHS is also transposed, we can just copy row by row.
					for (uint32_t i = 0; i < type.vecsize; i++)
					{
						statement(to_enclosed_expression(lhs_expression), "[", i, "]", store_swiz, " = ",
						          to_unpacked_row_major_matrix_expression(rhs_expression), "[", i, "];");
					}
				}
				else
				{
					auto vector_type = expression_type(rhs_expression);
					vector_type.vecsize = vector_type.columns;
					vector_type.columns = 1;

					// Transpose on the fly. Emitting a lot of full transpose() ops and extracting lanes seems very bad,
					// so pick out individual components instead.
					for (uint32_t i = 0; i < type.vecsize; i++)
					{
						string rhs_row = type_to_glsl_constructor(vector_type) + "(";
						for (uint32_t j = 0; j < vector_type.vecsize; j++)
						{
							rhs_row += join(to_enclosed_unpacked_expression(rhs_expression), "[", j, "][", i, "]");
							if (j + 1 < vector_type.vecsize)
								rhs_row += ", ";
						}
						rhs_row += ")";

						statement(to_enclosed_expression(lhs_expression), "[", i, "]", store_swiz, " = ", rhs_row, ";");
					}
				}

				// We're dealing with transpose manually.
				lhs_e->need_transpose = true;
			}
			else
			{
				const char *store_swiz = "";
				if (physical_type.vecsize != type.vecsize)
					store_swiz = swizzle_lut[type.vecsize - 1];

				if (rhs_transpose)
				{
					auto vector_type = expression_type(rhs_expression);
					vector_type.columns = 1;

					// Transpose on the fly. Emitting a lot of full transpose() ops and extracting lanes seems very bad,
					// so pick out individual components instead.
					for (uint32_t i = 0; i < type.columns; i++)
					{
						string rhs_row = type_to_glsl_constructor(vector_type) + "(";
						for (uint32_t j = 0; j < vector_type.vecsize; j++)
						{
							// Need to explicitly unpack expression since we've mucked with transpose state.
							auto unpacked_expr = to_unpacked_row_major_matrix_expression(rhs_expression);
							rhs_row += join(unpacked_expr, "[", j, "][", i, "]");
							if (j + 1 < vector_type.vecsize)
								rhs_row += ", ";
						}
						rhs_row += ")";

						statement(to_enclosed_expression(lhs_expression), "[", i, "]", store_swiz, " = ", rhs_row, ";");
					}
				}
				else
				{
					// Copy column-by-column.
					for (uint32_t i = 0; i < type.columns; i++)
					{
						statement(to_enclosed_expression(lhs_expression), "[", i, "]", store_swiz, " = ",
						          to_enclosed_unpacked_expression(rhs_expression), "[", i, "];");
					}
				}
			}

			// We're dealing with transpose manually.
			if (rhs_transpose)
				rhs_e->need_transpose = true;
		}
		else if (transpose)
		{
			lhs_e->need_transpose = false;

			// Storing a column to a row-major matrix. Unroll the write.
			for (uint32_t c = 0; c < type.vecsize; c++)
			{
				auto lhs_expr = to_enclosed_expression(lhs_expression);
				auto column_index = lhs_expr.find_last_of('[');
				if (column_index != string::npos)
				{
					statement(lhs_expr.insert(column_index, join('[', c, ']')), " = ",
					          to_extract_component_expression(rhs_expression, c), ";");
				}
			}

			lhs_e->need_transpose = true;
		}
		else if ((is_matrix(physical_type) || is_array(physical_type)) && physical_type.vecsize > type.vecsize)
		{
			assert(type.vecsize >= 1 && type.vecsize <= 3);

			// If we have packed types, we cannot use swizzled stores.
			// We could technically unroll the store for each element if needed.
			// When remapping to a std140 physical type, we always get float4,
			// and the packed decoration should always be removed.
			assert(!lhs_packed_type);

			string lhs = to_dereferenced_expression(lhs_expression);
			string rhs = to_pointer_expression(rhs_expression);

			// Unpack the expression so we can store to it with a float or float2.
			// It's still an l-value, so it's fine. Most other unpacking of expressions turn them into r-values instead.
			lhs = enclose_expression(lhs) + swizzle_lut[type.vecsize - 1];
			if (!optimize_read_modify_write(expression_type(rhs_expression), lhs, rhs))
				statement(lhs, " = ", rhs, ";");
		}
		else if (!is_matrix(type))
		{
			string lhs = to_dereferenced_expression(lhs_expression);
			string rhs = to_pointer_expression(rhs_expression);
			if (!optimize_read_modify_write(expression_type(rhs_expression), lhs, rhs))
				statement(lhs, " = ", rhs, ";");
		}

		register_write(lhs_expression);
	}
}

// Metal expands float[]/float2[] members inside structs to float4[] so we must unpack
string CompilerMSL::to_dereferenced_expression(uint32_t id, bool register_expression_read)
{
	auto &type = expression_type(id);
	if (!type.pointer || !should_dereference(id))
	{
		uint32_t packed_type_id = get_extended_decoration(id, SPIRVCrossDecorationPhysicalTypePacked);
		const SPIRType *packed_type = nullptr;
		if (packed_type_id)
			packed_type = &get<SPIRType>(packed_type_id);
		
		if (packed_type && is_array(*packed_type) && is_scalar(*packed_type))
			return to_unpacked_expression(id, register_expression_read);
	}
	
	return CompilerGLSL::to_dereferenced_expression(id, register_expression_read);
}

static bool expression_ends_with(string const& expr_str, std::string const& ending)
{
	if (expr_str.length() >= ending.length())
		return (0 == expr_str.compare(expr_str.length() - ending.length(), ending.length(), ending));
	else
		return false;
}

// Converts the format of the current expression from packed to unpacked,
// by wrapping the expression in a constructor of the appropriate type.
// Also, handle special physical ID remapping scenarios, similar to emit_store_statement().
string CompilerMSL::unpack_expression_type(string expr_str, const SPIRType &type, uint32_t physical_type_id,
                                           bool packed, bool row_major)
{
	// Trivial case, nothing to do.
	if (physical_type_id == 0 && !packed)
		return expr_str;

	const SPIRType *physical_type = nullptr;
	if (physical_type_id)
		physical_type = &get<SPIRType>(physical_type_id);

	static const char *swizzle_lut[] = {
		".x",
		".xy",
		".xyz",
	};

	// std140 array cases for vectors.
	if (physical_type && is_vector(*physical_type) && is_array(*physical_type) && physical_type->vecsize > type.vecsize && !expression_ends_with(expr_str, swizzle_lut[type.vecsize - 1]))
	{
		assert(type.vecsize >= 1 && type.vecsize <= 3);
		return enclose_expression(expr_str) + swizzle_lut[type.vecsize - 1];
	}
	else if (is_matrix(type))
	{
		// Packed matrices are stored as arrays of packed vectors. Unfortunately,
		// we can't just pass the array straight to the matrix constructor. We have to
		// pass each vector individually, so that they can be unpacked to normal vectors.
		if (!physical_type)
			physical_type = &type;

		uint32_t vecsize = type.vecsize;
		uint32_t columns = type.columns;
		if (row_major)
			swap(vecsize, columns);

		uint32_t physical_vecsize = row_major ? physical_type->columns : physical_type->vecsize;

		const char *base_type = type.width == 16 ? "half" : "float";
		string unpack_expr = join(base_type, columns, "x", vecsize, "(");

		const char *load_swiz = "";

		if (physical_vecsize != vecsize)
			load_swiz = swizzle_lut[vecsize - 1];

		for (uint32_t i = 0; i < columns; i++)
		{
			if (i > 0)
				unpack_expr += ", ";

			if (packed)
				unpack_expr += join(base_type, physical_vecsize, "(", expr_str, "[", i, "]", ")", load_swiz);
			else
				unpack_expr += join(expr_str, "[", i, "]", load_swiz);
		}

		unpack_expr += ")";
		return unpack_expr;
	}
	else
		return join(type_to_glsl(type), "(", expr_str, ")");
}

// Emits the file header info
void CompilerMSL::emit_header()
{
	// This particular line can be overridden during compilation, so make it a flag and not a pragma line.
	if (suppress_missing_prototypes)
		statement("#pragma clang diagnostic ignored \"-Wmissing-prototypes\"");
	for (auto &pragma : pragma_lines)
		statement(pragma);

	if (!pragma_lines.empty() || suppress_missing_prototypes)
		statement("");

	statement("#include <metal_stdlib>");
	statement("#include <simd/simd.h>");

	for (auto &header : header_lines)
		statement(header);

	statement("");
	statement("using namespace metal;");
	statement("");

	for (auto &td : typedef_lines)
		statement(td);

	if (!typedef_lines.empty())
		statement("");
}

void CompilerMSL::add_pragma_line(const string &line)
{
	auto rslt = pragma_lines.insert(line);
	if (rslt.second)
		force_recompile();
}

void CompilerMSL::add_typedef_line(const string &line)
{
	auto rslt = typedef_lines.insert(line);
	if (rslt.second)
		force_recompile();
}

// Template struct like spvUnsafeArray<> need to be declared *before* any resources are declared
void CompilerMSL::emit_custom_templates()
{
	for (const auto& spv_func : spv_function_implementations)
	{
		switch (spv_func)
		{
			case SPVFuncImplUnsafeArray:
				statement("template<typename T, size_t Num>");
				statement("struct spvUnsafeArray");
				begin_scope();
				statement("T elements[Num ? Num : 1];");
				statement("");
				statement("thread T& operator [] (size_t pos) thread");
				begin_scope();
				statement("return elements[pos];");
				end_scope();
				statement("constexpr const thread T& operator [] (size_t pos) const thread");
				begin_scope();
				statement("return elements[pos];");
				end_scope();
				statement("");
				statement("device T& operator [] (size_t pos) device");
				begin_scope();
				statement("return elements[pos];");
				end_scope();
				statement("constexpr const device T& operator [] (size_t pos) const device");
				begin_scope();
				statement("return elements[pos];");
				end_scope();
				statement("");
				statement("constexpr const constant T& operator [] (size_t pos) const constant");
				begin_scope();
				statement("return elements[pos];");
				end_scope();
				statement("");
				statement("threadgroup T& operator [] (size_t pos) threadgroup");
				begin_scope();
				statement("return elements[pos];");
				end_scope();
				statement("constexpr const threadgroup T& operator [] (size_t pos) const threadgroup");
				begin_scope();
				statement("return elements[pos];");
				end_scope();
				end_scope_decl();
				statement("");
				break;
				
			default:
				break;
		}
	}
}

// Emits any needed custom function bodies.
// Metal helper functions must be static force-inline, i.e. static inline __attribute__((always_inline))
// otherwise they will cause problems when linked together in a single Metallib.
void CompilerMSL::emit_custom_functions()
{
	for (uint32_t i = SPVFuncImplArrayCopyMultidimMax; i >= 2; i--)
		if (spv_function_implementations.count(static_cast<SPVFuncImpl>(SPVFuncImplArrayCopyMultidimBase + i)))
			spv_function_implementations.insert(static_cast<SPVFuncImpl>(SPVFuncImplArrayCopyMultidimBase + i - 1));

	if (spv_function_implementations.count(SPVFuncImplDynamicImageSampler))
	{
		// Unfortunately, this one needs a lot of the other functions to compile OK.
		if (!msl_options.supports_msl_version(2))
			SPIRV_CROSS_THROW(
			    "spvDynamicImageSampler requires default-constructible texture objects, which require MSL 2.0.");
		spv_function_implementations.insert(SPVFuncImplForwardArgs);
		spv_function_implementations.insert(SPVFuncImplTextureSwizzle);
		if (msl_options.swizzle_texture_samples)
			spv_function_implementations.insert(SPVFuncImplGatherSwizzle);
		for (uint32_t i = SPVFuncImplChromaReconstructNearest2Plane;
		     i <= SPVFuncImplChromaReconstructLinear420XMidpointYMidpoint3Plane; i++)
			spv_function_implementations.insert(static_cast<SPVFuncImpl>(i));
		spv_function_implementations.insert(SPVFuncImplExpandITUFullRange);
		spv_function_implementations.insert(SPVFuncImplExpandITUNarrowRange);
		spv_function_implementations.insert(SPVFuncImplConvertYCbCrBT709);
		spv_function_implementations.insert(SPVFuncImplConvertYCbCrBT601);
		spv_function_implementations.insert(SPVFuncImplConvertYCbCrBT2020);
	}

	for (uint32_t i = SPVFuncImplChromaReconstructNearest2Plane;
	     i <= SPVFuncImplChromaReconstructLinear420XMidpointYMidpoint3Plane; i++)
		if (spv_function_implementations.count(static_cast<SPVFuncImpl>(i)))
			spv_function_implementations.insert(SPVFuncImplForwardArgs);

	if (spv_function_implementations.count(SPVFuncImplTextureSwizzle) ||
	    spv_function_implementations.count(SPVFuncImplGatherSwizzle) ||
	    spv_function_implementations.count(SPVFuncImplGatherCompareSwizzle))
	{
		spv_function_implementations.insert(SPVFuncImplForwardArgs);
		spv_function_implementations.insert(SPVFuncImplGetSwizzle);
	}
	
	for (const auto& spv_func : spv_function_implementations)
	{
		switch (spv_func)
		{
		case SPVFuncImplMod:
			statement("// Implementation of the GLSL mod() function, which is slightly different than Metal fmod()");
			statement("template<typename Tx, typename Ty>");
			statement(force_inline);
			statement("Tx mod(Tx x, Ty y)");
			begin_scope();
			statement("return x - y * floor(x / y);");
			end_scope();
			statement("");
			break;

		case SPVFuncImplRadians:
			statement("// Implementation of the GLSL radians() function");
			statement("template<typename T>");
			statement(force_inline);
			statement("T radians(T d)");
			begin_scope();
			statement("return d * T(0.01745329251);");
			end_scope();
			statement("");
			break;

		case SPVFuncImplDegrees:
			statement("// Implementation of the GLSL degrees() function");
			statement("template<typename T>");
			statement(force_inline);
			statement("T degrees(T r)");
			begin_scope();
			statement("return r * T(57.2957795131);");
			end_scope();
			statement("");
			break;

		case SPVFuncImplFindILsb:
			statement("// Implementation of the GLSL findLSB() function");
			statement("template<typename T>");
			statement(force_inline);
			statement("T spvFindLSB(T x)");
			begin_scope();
			statement("return select(ctz(x), T(-1), x == T(0));");
			end_scope();
			statement("");
			break;

		case SPVFuncImplFindUMsb:
			statement("// Implementation of the unsigned GLSL findMSB() function");
			statement("template<typename T>");
			statement(force_inline);
			statement("T spvFindUMSB(T x)");
			begin_scope();
			statement("return select(clz(T(0)) - (clz(x) + T(1)), T(-1), x == T(0));");
			end_scope();
			statement("");
			break;

		case SPVFuncImplFindSMsb:
			statement("// Implementation of the signed GLSL findMSB() function");
			statement("template<typename T>");
			statement(force_inline);
			statement("T spvFindSMSB(T x)");
			begin_scope();
			statement("T v = select(x, T(-1) - x, x < T(0));");
			statement("return select(clz(T(0)) - (clz(v) + T(1)), T(-1), v == T(0));");
			end_scope();
			statement("");
			break;

		case SPVFuncImplSSign:
			statement("// Implementation of the GLSL sign() function for integer types");
			statement("template<typename T, typename E = typename enable_if<is_integral<T>::value>::type>");
			statement(force_inline);
			statement("T sign(T x)");
			begin_scope();
			statement("return select(select(select(x, T(0), x == T(0)), T(1), x > T(0)), T(-1), x < T(0));");
			end_scope();
			statement("");
			break;

		case SPVFuncImplArrayCopy:
		case SPVFuncImplArrayOfArrayCopy2Dim:
		case SPVFuncImplArrayOfArrayCopy3Dim:
		case SPVFuncImplArrayOfArrayCopy4Dim:
		case SPVFuncImplArrayOfArrayCopy5Dim:
		case SPVFuncImplArrayOfArrayCopy6Dim:
		{
			// Unfortunately we cannot template on the address space, so combinatorial explosion it is.
			static const char *function_name_tags[] = {
				"FromConstantToStack",    "FromConstantToThreadGroup", "FromStackToStack",
				"FromStackToThreadGroup", "FromThreadGroupToStack",    "FromThreadGroupToThreadGroup",
			};

			static const char *src_address_space[] = {
				"constant", "constant", "thread const", "thread const", "threadgroup const", "threadgroup const",
			};

			static const char *dst_address_space[] = {
				"thread", "threadgroup", "thread", "threadgroup", "thread", "threadgroup",
			};

			for (uint32_t variant = 0; variant < 6; variant++)
			{
				uint32_t dimensions = spv_func - SPVFuncImplArrayCopyMultidimBase;
				string tmp = "template<typename T";
				for (uint8_t i = 0; i < dimensions; i++)
				{
					tmp += ", uint ";
					tmp += 'A' + i;
				}
				tmp += ">";
				statement(tmp);

				string array_arg;
				for (uint8_t i = 0; i < dimensions; i++)
				{
					array_arg += "[";
					array_arg += 'A' + i;
					array_arg += "]";
				}

				statement(force_inline);
				statement("void spvArrayCopy", function_name_tags[variant], dimensions, "(",
				          dst_address_space[variant], " T (&dst)", array_arg, ", ", src_address_space[variant],
				          " T (&src)", array_arg, ")");

				begin_scope();
				statement("for (uint i = 0; i < A; i++)");
				begin_scope();

				if (dimensions == 1)
					statement("dst[i] = src[i];");
				else
					statement("spvArrayCopy", function_name_tags[variant], dimensions - 1, "(dst[i], src[i]);");
				end_scope();
				end_scope();
				statement("");
			}
			break;
		}

		// Support for Metal 2.1's new texture_buffer type.
		case SPVFuncImplTexelBufferCoords:
		{
			if (msl_options.texel_buffer_texture_width > 0)
			{
				string tex_width_str = convert_to_string(msl_options.texel_buffer_texture_width);
				statement("// Returns 2D texture coords corresponding to 1D texel buffer coords");
				statement(force_inline);
				statement("uint2 spvTexelBufferCoord(uint tc)");
				begin_scope();
				statement(join("return uint2(tc % ", tex_width_str, ", tc / ", tex_width_str, ");"));
				end_scope();
				statement("");
			}
			else
			{
				statement("// Returns 2D texture coords corresponding to 1D texel buffer coords");
				statement("#define spvTexelBufferCoord(tc, tex) uint2((tc) % (tex).get_width(), (tc) / (tex).get_width())");
				statement("");
			}
			break;
		}

		// Emulate texture2D atomic operations
		case SPVFuncImplImage2DAtomicCoords:
		{
			statement("// Returns buffer coords corresponding to 2D texture coords for emulating 2D texture atomics");
			statement("#define spvImage2DAtomicCoord(tc, tex) (((tex).get_width() * (tc).x) + (tc).y)");
			statement("");
			break;
		}

		// Storage buffer robustness
		case SPVFuncImplStorageBufferCoords:
		{
			statement("// Returns buffer coords clamped to storage buffer size");
			statement("#define spvStorageBufferCoords(idx, sizes, type, coord) metal::min((coord), (sizes[(idx)*2] / sizeof(type)) - 1)");
			statement("");
			break;
		}

		// "fadd" intrinsic support
		case SPVFuncImplFAdd:
			statement("template<typename T>");
			statement("T spvFAdd(T l, T r)");
			begin_scope();
			statement("return fma(T(1), l, r);");
			end_scope();
			statement("");
			break;
			
		// "fmul' intrinsic support
		case SPVFuncImplFMul:
			statement("template<typename T>");
			statement("T spvFMul(T l, T r)");
			begin_scope();
			statement("return fma(l, r, T(0));");
			end_scope();
			statement("");
			
			statement("template<typename T, int Cols, int Rows>");
			statement("vec<T, Rows> spvFMulMatrixVector(matrix<T, Cols, Rows> m, vec<T, Cols> v)");
			begin_scope();
			statement("vec<T, Rows> res = vec<T, Rows>(0);");
			statement("for (uint i = Cols; i > 0; --i)");
			begin_scope();
			statement("res = fma(m[i - 1], vec<T, Rows>(v[i - 1]), res);");
			end_scope();
			statement("return res;");
			end_scope();
			statement("");
			
			statement("template<typename T, int LCols, int LRows, int RCols, int RRows>");
			statement("matrix<T, RCols, LRows> spvFMulMatrixMatrix(matrix<T, LCols, LRows> l, matrix<T, RCols, RRows> r)");
			begin_scope();
			statement("matrix<T, RCols, LRows> res;");
			statement("for (uint i = 0; i < RCols; i++)");
			begin_scope();
			statement("vec<T, RCols> tmp(0);");
			statement("for (uint j = 0; j < LCols; j++)");
			begin_scope();
			statement("tmp = fma(vec<T, RCols>(r[i][j]), l[j], tmp);");
			end_scope();
			statement("res[i] = tmp;");
			end_scope();
			statement("return res;");
			end_scope();
			statement("");
			break;
			
		// Emulate texturecube_array with texture2d_array for iOS where this type is not available
		case SPVFuncImplCubemapTo2DArrayFace:
			statement(force_inline);
			statement("float3 spvCubemapTo2DArrayFace(float3 P)");
			begin_scope();
			statement("float3 Coords = abs(P.xyz);");
			statement("float CubeFace = 0;");
			statement("float ProjectionAxis = 0;");
			statement("float u = 0;");
			statement("float v = 0;");
			statement("if (Coords.x >= Coords.y && Coords.x >= Coords.z)");
			begin_scope();
			statement("CubeFace = P.x >= 0 ? 0 : 1;");
			statement("ProjectionAxis = Coords.x;");
			statement("u = P.x >= 0 ? -P.z : P.z;");
			statement("v = -P.y;");
			end_scope();
			statement("else if (Coords.y >= Coords.x && Coords.y >= Coords.z)");
			begin_scope();
			statement("CubeFace = P.y >= 0 ? 2 : 3;");
			statement("ProjectionAxis = Coords.y;");
			statement("u = P.x;");
			statement("v = P.y >= 0 ? P.z : -P.z;");
			end_scope();
			statement("else");
			begin_scope();
			statement("CubeFace = P.z >= 0 ? 4 : 5;");
			statement("ProjectionAxis = Coords.z;");
			statement("u = P.z >= 0 ? P.x : -P.x;");
			statement("v = -P.y;");
			end_scope();
			statement("u = 0.5 * (u/ProjectionAxis + 1);");
			statement("v = 0.5 * (v/ProjectionAxis + 1);");
			statement("return float3(u, v, CubeFace);");
			end_scope();
			statement("");
			break;
				
		case SPVFuncImplInverse4x4:
			statement("// Returns the determinant of a 2x2 matrix.");
			statement(force_inline);
			statement("float spvDet2x2(float a1, float a2, float b1, float b2)");
			begin_scope();
			statement("return a1 * b2 - b1 * a2;");
			end_scope();
			statement("");

			statement("// Returns the determinant of a 3x3 matrix.");
			statement(force_inline);
			statement("float spvDet3x3(float a1, float a2, float a3, float b1, float b2, float b3, float c1, "
			          "float c2, float c3)");
			begin_scope();
			statement("return a1 * spvDet2x2(b2, b3, c2, c3) - b1 * spvDet2x2(a2, a3, c2, c3) + c1 * spvDet2x2(a2, a3, "
			          "b2, b3);");
			end_scope();
			statement("");
			statement("// Returns the inverse of a matrix, by using the algorithm of calculating the classical");
			statement("// adjoint and dividing by the determinant. The contents of the matrix are changed.");
			statement(force_inline);
			statement("float4x4 spvInverse4x4(float4x4 m)");
			begin_scope();
			statement("float4x4 adj;	// The adjoint matrix (inverse after dividing by determinant)");
			statement_no_indent("");
			statement("// Create the transpose of the cofactors, as the classical adjoint of the matrix.");
			statement("adj[0][0] =  spvDet3x3(m[1][1], m[1][2], m[1][3], m[2][1], m[2][2], m[2][3], m[3][1], m[3][2], "
			          "m[3][3]);");
			statement("adj[0][1] = -spvDet3x3(m[0][1], m[0][2], m[0][3], m[2][1], m[2][2], m[2][3], m[3][1], m[3][2], "
			          "m[3][3]);");
			statement("adj[0][2] =  spvDet3x3(m[0][1], m[0][2], m[0][3], m[1][1], m[1][2], m[1][3], m[3][1], m[3][2], "
			          "m[3][3]);");
			statement("adj[0][3] = -spvDet3x3(m[0][1], m[0][2], m[0][3], m[1][1], m[1][2], m[1][3], m[2][1], m[2][2], "
			          "m[2][3]);");
			statement_no_indent("");
			statement("adj[1][0] = -spvDet3x3(m[1][0], m[1][2], m[1][3], m[2][0], m[2][2], m[2][3], m[3][0], m[3][2], "
			          "m[3][3]);");
			statement("adj[1][1] =  spvDet3x3(m[0][0], m[0][2], m[0][3], m[2][0], m[2][2], m[2][3], m[3][0], m[3][2], "
			          "m[3][3]);");
			statement("adj[1][2] = -spvDet3x3(m[0][0], m[0][2], m[0][3], m[1][0], m[1][2], m[1][3], m[3][0], m[3][2], "
			          "m[3][3]);");
			statement("adj[1][3] =  spvDet3x3(m[0][0], m[0][2], m[0][3], m[1][0], m[1][2], m[1][3], m[2][0], m[2][2], "
			          "m[2][3]);");
			statement_no_indent("");
			statement("adj[2][0] =  spvDet3x3(m[1][0], m[1][1], m[1][3], m[2][0], m[2][1], m[2][3], m[3][0], m[3][1], "
			          "m[3][3]);");
			statement("adj[2][1] = -spvDet3x3(m[0][0], m[0][1], m[0][3], m[2][0], m[2][1], m[2][3], m[3][0], m[3][1], "
			          "m[3][3]);");
			statement("adj[2][2] =  spvDet3x3(m[0][0], m[0][1], m[0][3], m[1][0], m[1][1], m[1][3], m[3][0], m[3][1], "
			          "m[3][3]);");
			statement("adj[2][3] = -spvDet3x3(m[0][0], m[0][1], m[0][3], m[1][0], m[1][1], m[1][3], m[2][0], m[2][1], "
			          "m[2][3]);");
			statement_no_indent("");
			statement("adj[3][0] = -spvDet3x3(m[1][0], m[1][1], m[1][2], m[2][0], m[2][1], m[2][2], m[3][0], m[3][1], "
			          "m[3][2]);");
			statement("adj[3][1] =  spvDet3x3(m[0][0], m[0][1], m[0][2], m[2][0], m[2][1], m[2][2], m[3][0], m[3][1], "
			          "m[3][2]);");
			statement("adj[3][2] = -spvDet3x3(m[0][0], m[0][1], m[0][2], m[1][0], m[1][1], m[1][2], m[3][0], m[3][1], "
			          "m[3][2]);");
			statement("adj[3][3] =  spvDet3x3(m[0][0], m[0][1], m[0][2], m[1][0], m[1][1], m[1][2], m[2][0], m[2][1], "
			          "m[2][2]);");
			statement_no_indent("");
			statement("// Calculate the determinant as a combination of the cofactors of the first row.");
			statement("float det = (adj[0][0] * m[0][0]) + (adj[0][1] * m[1][0]) + (adj[0][2] * m[2][0]) + (adj[0][3] "
			          "* m[3][0]);");
			statement_no_indent("");
			statement("// Divide the classical adjoint matrix by the determinant.");
			statement("// If determinant is zero, matrix is not invertable, so leave it unchanged.");
			statement("return (det != 0.0f) ? (adj * (1.0f / det)) : m;");
			end_scope();
			statement("");
			break;

		case SPVFuncImplInverse3x3:
			if (spv_function_implementations.count(SPVFuncImplInverse4x4) == 0)
			{
				statement("// Returns the determinant of a 2x2 matrix.");
				statement(force_inline);
				statement("float spvDet2x2(float a1, float a2, float b1, float b2)");
				begin_scope();
				statement("return a1 * b2 - b1 * a2;");
				end_scope();
				statement("");
			}

			statement("// Returns the inverse of a matrix, by using the algorithm of calculating the classical");
			statement("// adjoint and dividing by the determinant. The contents of the matrix are changed.");
			statement(force_inline);
			statement("float3x3 spvInverse3x3(float3x3 m)");
			begin_scope();
			statement("float3x3 adj;	// The adjoint matrix (inverse after dividing by determinant)");
			statement_no_indent("");
			statement("// Create the transpose of the cofactors, as the classical adjoint of the matrix.");
			statement("adj[0][0] =  spvDet2x2(m[1][1], m[1][2], m[2][1], m[2][2]);");
			statement("adj[0][1] = -spvDet2x2(m[0][1], m[0][2], m[2][1], m[2][2]);");
			statement("adj[0][2] =  spvDet2x2(m[0][1], m[0][2], m[1][1], m[1][2]);");
			statement_no_indent("");
			statement("adj[1][0] = -spvDet2x2(m[1][0], m[1][2], m[2][0], m[2][2]);");
			statement("adj[1][1] =  spvDet2x2(m[0][0], m[0][2], m[2][0], m[2][2]);");
			statement("adj[1][2] = -spvDet2x2(m[0][0], m[0][2], m[1][0], m[1][2]);");
			statement_no_indent("");
			statement("adj[2][0] =  spvDet2x2(m[1][0], m[1][1], m[2][0], m[2][1]);");
			statement("adj[2][1] = -spvDet2x2(m[0][0], m[0][1], m[2][0], m[2][1]);");
			statement("adj[2][2] =  spvDet2x2(m[0][0], m[0][1], m[1][0], m[1][1]);");
			statement_no_indent("");
			statement("// Calculate the determinant as a combination of the cofactors of the first row.");
			statement("float det = (adj[0][0] * m[0][0]) + (adj[0][1] * m[1][0]) + (adj[0][2] * m[2][0]);");
			statement_no_indent("");
			statement("// Divide the classical adjoint matrix by the determinant.");
			statement("// If determinant is zero, matrix is not invertable, so leave it unchanged.");
			statement("return (det != 0.0f) ? (adj * (1.0f / det)) : m;");
			end_scope();
			statement("");
			break;

		case SPVFuncImplInverse2x2:
			statement("// Returns the inverse of a matrix, by using the algorithm of calculating the classical");
			statement("// adjoint and dividing by the determinant. The contents of the matrix are changed.");
			statement(force_inline);
			statement("float2x2 spvInverse2x2(float2x2 m)");
			begin_scope();
			statement("float2x2 adj;	// The adjoint matrix (inverse after dividing by determinant)");
			statement_no_indent("");
			statement("// Create the transpose of the cofactors, as the classical adjoint of the matrix.");
			statement("adj[0][0] =  m[1][1];");
			statement("adj[0][1] = -m[0][1];");
			statement_no_indent("");
			statement("adj[1][0] = -m[1][0];");
			statement("adj[1][1] =  m[0][0];");
			statement_no_indent("");
			statement("// Calculate the determinant as a combination of the cofactors of the first row.");
			statement("float det = (adj[0][0] * m[0][0]) + (adj[0][1] * m[1][0]);");
			statement_no_indent("");
			statement("// Divide the classical adjoint matrix by the determinant.");
			statement("// If determinant is zero, matrix is not invertable, so leave it unchanged.");
			statement("return (det != 0.0f) ? (adj * (1.0f / det)) : m;");
			end_scope();
			statement("");
			break;

		case SPVFuncImplForwardArgs:
			statement("template<typename T> struct spvRemoveReference { typedef T type; };");
			statement("template<typename T> struct spvRemoveReference<thread T&> { typedef T type; };");
			statement("template<typename T> struct spvRemoveReference<thread T&&> { typedef T type; };");

			statement("template<typename T>");
			statement(force_inline);
			statement("constexpr thread T&& spvForward(thread typename spvRemoveReference<T>::type& x)");
			begin_scope();
			statement("return static_cast<thread T&&>(x);");
			end_scope();

			statement("template<typename T>");
			statement(force_inline);
			statement("constexpr thread T&& spvForward(thread typename spvRemoveReference<T>::type&& x)");
			begin_scope();
			statement("return static_cast<thread T&&>(x);");
			end_scope();
			statement("");
			break;

		case SPVFuncImplRowMajor2x3:
			statement("// Implementation of a conversion of matrix content from RowMajor to ColumnMajor organization.");
			statement(force_inline);
			statement("float2x3 spvConvertFromRowMajor2x3(float2x3 m)");
			begin_scope();
			statement("return float2x3(float3(m[0][0], m[0][2], m[1][1]), float3(m[0][1], m[1][0], m[1][2]));");
			end_scope();
			statement("");
			break;

		case SPVFuncImplRowMajor2x4:
			statement("// Implementation of a conversion of matrix content from RowMajor to ColumnMajor organization.");
			statement(force_inline);
			statement("float2x4 spvConvertFromRowMajor2x4(float2x4 m)");
			begin_scope();
			statement("return float2x4(float4(m[0][0], m[0][2], m[1][0], m[1][2]), float4(m[0][1], m[0][3], m[1][1], "
			          "m[1][3]));");
			end_scope();
			statement("");
			break;

		case SPVFuncImplRowMajor3x2:
			statement("// Implementation of a conversion of matrix content from RowMajor to ColumnMajor organization.");
			statement(force_inline);
			statement("float3x2 spvConvertFromRowMajor3x2(float3x2 m)");
			begin_scope();
			statement("return float3x2(float2(m[0][0], m[1][1]), float2(m[0][1], m[2][0]), float2(m[1][0], m[2][1]));");
			end_scope();
			statement("");
			break;

		case SPVFuncImplRowMajor3x4:
			statement("// Implementation of a conversion of matrix content from RowMajor to ColumnMajor organization.");
			statement(force_inline);
			statement("float3x4 spvConvertFromRowMajor3x4(float3x4 m)");
			begin_scope();
			statement("return float3x4(float4(m[0][0], m[0][3], m[1][2], m[2][1]), float4(m[0][1], m[1][0], m[1][3], "
			          "m[2][2]), float4(m[0][2], m[1][1], m[2][0], m[2][3]));");
			end_scope();
			statement("");
			break;

		case SPVFuncImplRowMajor4x2:
			statement("// Implementation of a conversion of matrix content from RowMajor to ColumnMajor organization.");
			statement(force_inline);
			statement("float4x2 spvConvertFromRowMajor4x2(float4x2 m)");
			begin_scope();
			statement("return float4x2(float2(m[0][0], m[2][0]), float2(m[0][1], m[2][1]), float2(m[1][0], m[3][0]), "
					  "float2(m[1][1], m[3][1]));");
			end_scope();
			statement("");
			break;

		case SPVFuncImplRowMajor4x3:
			statement("// Implementation of a conversion of matrix content from RowMajor to ColumnMajor organization.");
			statement(force_inline);
			statement("float4x3 spvConvertFromRowMajor4x3(float4x3 m)");
			begin_scope();
			statement("return float4x3(float3(m[0][0], m[1][1], m[2][2]), float3(m[0][1], m[1][2], m[3][0]), "
					  "float3(m[0][2], m[2][0], m[3][1]), float3(m[1][0], m[2][1], m[3][2]));");
			end_scope();
			statement("");
			break;

		case SPVFuncImplGetSwizzle:
			statement("enum class spvSwizzle : uint");
			begin_scope();
			statement("none = 0,");
			statement("zero,");
			statement("one,");
			statement("red,");
			statement("green,");
			statement("blue,");
			statement("alpha");
			end_scope_decl();
			statement("");
			statement("template<typename T>");
			statement(force_inline);
			statement("T spvGetSwizzle(vec<T, 4> x, T c, spvSwizzle s)");
			begin_scope();
			statement("switch (s)");
			begin_scope();
			statement("case spvSwizzle::none:");
			statement("    return c;");
			statement("case spvSwizzle::zero:");
			statement("    return 0;");
			statement("case spvSwizzle::one:");
			statement("    return 1;");
			statement("case spvSwizzle::red:");
			statement("    return x.r;");
			statement("case spvSwizzle::green:");
			statement("    return x.g;");
			statement("case spvSwizzle::blue:");
			statement("    return x.b;");
			statement("case spvSwizzle::alpha:");
			statement("    return x.a;");
			end_scope();
			end_scope();
			statement("");
			break;

		case SPVFuncImplTextureSwizzle:
			statement("// Wrapper function that swizzles texture samples and fetches.");
			statement("template<typename T>");
			statement(force_inline);
			statement("vec<T, 4> spvTextureSwizzle(vec<T, 4> x, uint s)");
			begin_scope();
			statement("if (!s)");
			statement("    return x;");
			statement("return vec<T, 4>(spvGetSwizzle(x, x.r, spvSwizzle((s >> 0) & 0xFF)), "
			          "spvGetSwizzle(x, x.g, spvSwizzle((s >> 8) & 0xFF)), spvGetSwizzle(x, x.b, spvSwizzle((s >> 16) "
			          "& 0xFF)), "
			          "spvGetSwizzle(x, x.a, spvSwizzle((s >> 24) & 0xFF)));");
			end_scope();
			statement("");
			statement("template<typename T>");
			statement(force_inline);
			statement("T spvTextureSwizzle(T x, uint s)");
			begin_scope();
			statement("return spvTextureSwizzle(vec<T, 4>(x, 0, 0, 1), s).x;");
			end_scope();
			statement("");
			break;

		case SPVFuncImplGatherSwizzle:
			statement("// Wrapper function that swizzles texture gathers.");
			statement("template<typename T, template<typename, access = access::sample, typename = void> class Tex, "
			          "typename... Ts>");
			statement(force_inline);
			statement("vec<T, 4> spvGatherSwizzle(const thread Tex<T>& t, sampler s, "
					  "uint sw, component c, Ts... params) METAL_CONST_ARG(c)");
			begin_scope();
			statement("if (sw)");
			begin_scope();
			statement("switch (spvSwizzle((sw >> (uint(c) * 8)) & 0xFF))");
			begin_scope();
			statement("case spvSwizzle::none:");
			statement("    break;");
			statement("case spvSwizzle::zero:");
			statement("    return vec<T, 4>(0, 0, 0, 0);");
			statement("case spvSwizzle::one:");
			statement("    return vec<T, 4>(1, 1, 1, 1);");
			statement("case spvSwizzle::red:");
			statement("    return t.gather(s, spvForward<Ts>(params)..., component::x);");
			statement("case spvSwizzle::green:");
			statement("    return t.gather(s, spvForward<Ts>(params)..., component::y);");
			statement("case spvSwizzle::blue:");
			statement("    return t.gather(s, spvForward<Ts>(params)..., component::z);");
			statement("case spvSwizzle::alpha:");
			statement("    return t.gather(s, spvForward<Ts>(params)..., component::w);");
			end_scope();
			end_scope();
			// texture::gather insists on its component parameter being a constant
			// expression, so we need this silly workaround just to compile the shader.
			statement("switch (c)");
			begin_scope();
			statement("case component::x:");
			statement("    return t.gather(s, spvForward<Ts>(params)..., component::x);");
			statement("case component::y:");
			statement("    return t.gather(s, spvForward<Ts>(params)..., component::y);");
			statement("case component::z:");
			statement("    return t.gather(s, spvForward<Ts>(params)..., component::z);");
			statement("case component::w:");
			statement("    return t.gather(s, spvForward<Ts>(params)..., component::w);");
			end_scope();
			end_scope();
			statement("");
			break;

		case SPVFuncImplGatherCompareSwizzle:
			statement("// Wrapper function that swizzles depth texture gathers.");
			statement("template<typename T, template<typename, access = access::sample, typename = void> class Tex, "
					  "typename... Ts>");
			statement(force_inline);
			statement("vec<T, 4> spvGatherCompareSwizzle(const thread Tex<T>& t, sampler "
					  "s, uint sw, Ts... params) ");
			begin_scope();
			statement("if (sw)");
			begin_scope();
			statement("switch (spvSwizzle(sw & 0xFF))");
			begin_scope();
			statement("case spvSwizzle::none:");
			statement("case spvSwizzle::red:");
			statement("    break;");
			statement("case spvSwizzle::zero:");
			statement("case spvSwizzle::green:");
			statement("case spvSwizzle::blue:");
			statement("case spvSwizzle::alpha:");
			statement("    return vec<T, 4>(0, 0, 0, 0);");
			statement("case spvSwizzle::one:");
			statement("    return vec<T, 4>(1, 1, 1, 1);");
			end_scope();
			end_scope();
			statement("return t.gather_compare(s, spvForward<Ts>(params)...);");
			end_scope();
			statement("");
			break;

		case SPVFuncImplSubgroupBallot:
			statement("inline uint4 spvSubgroupBallot(bool value)");
			begin_scope();
			statement("simd_vote vote = simd_ballot(value);");
			statement("// simd_ballot() returns a 64-bit integer-like object, but");
			statement("// SPIR-V callers expect a uint4. We must convert.");
			statement("// FIXME: This won't include higher bits if Apple ever supports");
			statement("// 128 lanes in an SIMD-group.");
			statement("return uint4((uint)((simd_vote::vote_t)vote & 0xFFFFFFFF), (uint)(((simd_vote::vote_t)vote >> "
			          "32) & 0xFFFFFFFF), 0, 0);");
			end_scope();
			statement("");
			break;

		case SPVFuncImplSubgroupBallotBitExtract:
			statement("inline bool spvSubgroupBallotBitExtract(uint4 ballot, uint bit)");
			begin_scope();
			statement("return !!extract_bits(ballot[bit / 32], bit % 32, 1);");
			end_scope();
			statement("");
			break;

		case SPVFuncImplSubgroupBallotFindLSB:
			statement("inline uint spvSubgroupBallotFindLSB(uint4 ballot)");
			begin_scope();
			statement("return select(ctz(ballot.x), select(32 + ctz(ballot.y), select(64 + ctz(ballot.z), select(96 + "
			          "ctz(ballot.w), uint(-1), ballot.w == 0), ballot.z == 0), ballot.y == 0), ballot.x == 0);");
			end_scope();
			statement("");
			break;

		case SPVFuncImplSubgroupBallotFindMSB:
			statement("inline uint spvSubgroupBallotFindMSB(uint4 ballot)");
			begin_scope();
			statement("return select(128 - (clz(ballot.w) + 1), select(96 - (clz(ballot.z) + 1), select(64 - "
			          "(clz(ballot.y) + 1), select(32 - (clz(ballot.x) + 1), uint(-1), ballot.x == 0), ballot.y == 0), "
			          "ballot.z == 0), ballot.w == 0);");
			end_scope();
			statement("");
			break;

		case SPVFuncImplSubgroupBallotBitCount:
			statement("inline uint spvSubgroupBallotBitCount(uint4 ballot)");
			begin_scope();
			statement("return popcount(ballot.x) + popcount(ballot.y) + popcount(ballot.z) + popcount(ballot.w);");
			end_scope();
			statement("");
			statement("inline uint spvSubgroupBallotInclusiveBitCount(uint4 ballot, uint gl_SubgroupInvocationID)");
			begin_scope();
			statement("uint4 mask = uint4(extract_bits(0xFFFFFFFF, 0, min(gl_SubgroupInvocationID + 1, 32u)), "
			          "extract_bits(0xFFFFFFFF, 0, (uint)max((int)gl_SubgroupInvocationID + 1 - 32, 0)), "
			          "uint2(0));");
			statement("return spvSubgroupBallotBitCount(ballot & mask);");
			end_scope();
			statement("");
			statement("inline uint spvSubgroupBallotExclusiveBitCount(uint4 ballot, uint gl_SubgroupInvocationID)");
			begin_scope();
			statement("uint4 mask = uint4(extract_bits(0xFFFFFFFF, 0, min(gl_SubgroupInvocationID, 32u)), "
			          "extract_bits(0xFFFFFFFF, 0, (uint)max((int)gl_SubgroupInvocationID - 32, 0)), uint2(0));");
			statement("return spvSubgroupBallotBitCount(ballot & mask);");
			end_scope();
			statement("");
			break;

		case SPVFuncImplSubgroupAllEqual:
			// Metal doesn't provide a function to evaluate this directly. But, we can
			// implement this by comparing every thread's value to one thread's value
			// (in this case, the value of the first active thread). Then, by the transitive
			// property of equality, if all comparisons return true, then they are all equal.
			statement("template<typename T>");
			statement("inline bool spvSubgroupAllEqual(T value)");
			begin_scope();
			statement("return simd_all(value == simd_broadcast_first(value));");
			end_scope();
			statement("");
			statement("template<>");
			statement("inline bool spvSubgroupAllEqual(bool value)");
			begin_scope();
			statement("return simd_all(value) || !simd_any(value);");
			end_scope();
			statement("");
			break;

		case SPVFuncImplReflectScalar:
			// Metal does not support scalar versions of these functions.
			statement("template<typename T>");
			statement("inline T spvReflect(T i, T n)");
			begin_scope();
			statement("return i - T(2) * i * n * n;");
			end_scope();
			statement("");
			break;

		case SPVFuncImplRefractScalar:
			// Metal does not support scalar versions of these functions.
			statement("template<typename T>");
			statement("inline T spvRefract(T i, T n, T eta)");
			begin_scope();
			statement("T NoI = n * i;");
			statement("T NoI2 = NoI * NoI;");
			statement("T k = T(1) - eta * eta * (T(1) - NoI2);");
			statement("if (k < T(0))");
			begin_scope();
			statement("return T(0);");
			end_scope();
			statement("else");
			begin_scope();
			statement("return eta * i - (eta * NoI + sqrt(k)) * n;");
			end_scope();
			end_scope();
			statement("");
			break;

		case SPVFuncImplFaceForwardScalar:
			// Metal does not support scalar versions of these functions.
			statement("template<typename T>");
			statement("inline T spvFaceForward(T n, T i, T nref)");
			begin_scope();
			statement("return i * nref < T(0) ? n : -n;");
			end_scope();
			statement("");
			break;

		case SPVFuncImplChromaReconstructNearest2Plane:
			statement("template<typename T, typename... LodOptions>");
			statement("inline vec<T, 4> spvChromaReconstructNearest(texture2d<T> plane0, texture2d<T> plane1, sampler "
			          "samp, float2 coord, LodOptions... options)");
			begin_scope();
			statement("vec<T, 4> ycbcr = vec<T, 4>(0, 0, 0, 1);");
			statement("ycbcr.g = plane0.sample(samp, coord, spvForward<LodOptions>(options)...).r;");
			statement("ycbcr.br = plane1.sample(samp, coord, spvForward<LodOptions>(options)...).rg;");
			statement("return ycbcr;");
			end_scope();
			statement("");
			break;

		case SPVFuncImplChromaReconstructNearest3Plane:
			statement("template<typename T, typename... LodOptions>");
			statement("inline vec<T, 4> spvChromaReconstructNearest(texture2d<T> plane0, texture2d<T> plane1, "
			          "texture2d<T> plane2, sampler samp, float2 coord, LodOptions... options)");
			begin_scope();
			statement("vec<T, 4> ycbcr = vec<T, 4>(0, 0, 0, 1);");
			statement("ycbcr.g = plane0.sample(samp, coord, spvForward<LodOptions>(options)...).r;");
			statement("ycbcr.b = plane1.sample(samp, coord, spvForward<LodOptions>(options)...).r;");
			statement("ycbcr.r = plane2.sample(samp, coord, spvForward<LodOptions>(options)...).r;");
			statement("return ycbcr;");
			end_scope();
			statement("");
			break;

		case SPVFuncImplChromaReconstructLinear422CositedEven2Plane:
			statement("template<typename T, typename... LodOptions>");
			statement("inline vec<T, 4> spvChromaReconstructLinear422CositedEven(texture2d<T> plane0, texture2d<T> "
			          "plane1, sampler samp, float2 coord, LodOptions... options)");
			begin_scope();
			statement("vec<T, 4> ycbcr = vec<T, 4>(0, 0, 0, 1);");
			statement("ycbcr.g = plane0.sample(samp, coord, spvForward<LodOptions>(options)...).r;");
			statement("if (fract(coord.x * plane1.get_width()) != 0.0)");
			begin_scope();
			statement("ycbcr.br = vec<T, 2>(mix(plane1.sample(samp, coord, spvForward<LodOptions>(options)...), "
			          "plane1.sample(samp, coord, spvForward<LodOptions>(options)..., int2(1, 0)), 0.5).rg);");
			end_scope();
			statement("else");
			begin_scope();
			statement("ycbcr.br = plane1.sample(samp, coord, spvForward<LodOptions>(options)...).rg;");
			end_scope();
			statement("return ycbcr;");
			end_scope();
			statement("");
			break;

		case SPVFuncImplChromaReconstructLinear422CositedEven3Plane:
			statement("template<typename T, typename... LodOptions>");
			statement("inline vec<T, 4> spvChromaReconstructLinear422CositedEven(texture2d<T> plane0, texture2d<T> "
			          "plane1, texture2d<T> plane2, sampler samp, float2 coord, LodOptions... options)");
			begin_scope();
			statement("vec<T, 4> ycbcr = vec<T, 4>(0, 0, 0, 1);");
			statement("ycbcr.g = plane0.sample(samp, coord, spvForward<LodOptions>(options)...).r;");
			statement("if (fract(coord.x * plane1.get_width()) != 0.0)");
			begin_scope();
			statement("ycbcr.b = T(mix(plane1.sample(samp, coord, spvForward<LodOptions>(options)...), "
			          "plane1.sample(samp, coord, spvForward<LodOptions>(options)..., int2(1, 0)), 0.5).r);");
			statement("ycbcr.r = T(mix(plane2.sample(samp, coord, spvForward<LodOptions>(options)...), "
			          "plane2.sample(samp, coord, spvForward<LodOptions>(options)..., int2(1, 0)), 0.5).r);");
			end_scope();
			statement("else");
			begin_scope();
			statement("ycbcr.b = plane1.sample(samp, coord, spvForward<LodOptions>(options)...).r;");
			statement("ycbcr.r = plane2.sample(samp, coord, spvForward<LodOptions>(options)...).r;");
			end_scope();
			statement("return ycbcr;");
			end_scope();
			statement("");
			break;

		case SPVFuncImplChromaReconstructLinear422Midpoint2Plane:
			statement("template<typename T, typename... LodOptions>");
			statement("inline vec<T, 4> spvChromaReconstructLinear422Midpoint(texture2d<T> plane0, texture2d<T> "
			          "plane1, sampler samp, float2 coord, LodOptions... options)");
			begin_scope();
			statement("vec<T, 4> ycbcr = vec<T, 4>(0, 0, 0, 1);");
			statement("ycbcr.g = plane0.sample(samp, coord, spvForward<LodOptions>(options)...).r;");
			statement("int2 offs = int2(fract(coord.x * plane1.get_width()) != 0.0 ? 1 : -1, 0);");
			statement("ycbcr.br = vec<T, 2>(mix(plane1.sample(samp, coord, spvForward<LodOptions>(options)...), "
			          "plane1.sample(samp, coord, spvForward<LodOptions>(options)..., offs), 0.25).rg);");
			statement("return ycbcr;");
			end_scope();
			statement("");
			break;

		case SPVFuncImplChromaReconstructLinear422Midpoint3Plane:
			statement("template<typename T, typename... LodOptions>");
			statement("inline vec<T, 4> spvChromaReconstructLinear422Midpoint(texture2d<T> plane0, texture2d<T> "
			          "plane1, texture2d<T> plane2, sampler samp, float2 coord, LodOptions... options)");
			begin_scope();
			statement("vec<T, 4> ycbcr = vec<T, 4>(0, 0, 0, 1);");
			statement("ycbcr.g = plane0.sample(samp, coord, spvForward<LodOptions>(options)...).r;");
			statement("int2 offs = int2(fract(coord.x * plane1.get_width()) != 0.0 ? 1 : -1, 0);");
			statement("ycbcr.b = T(mix(plane1.sample(samp, coord, spvForward<LodOptions>(options)...), "
			          "plane1.sample(samp, coord, spvForward<LodOptions>(options)..., offs), 0.25).r);");
			statement("ycbcr.r = T(mix(plane2.sample(samp, coord, spvForward<LodOptions>(options)...), "
			          "plane2.sample(samp, coord, spvForward<LodOptions>(options)..., offs), 0.25).r);");
			statement("return ycbcr;");
			end_scope();
			statement("");
			break;

		case SPVFuncImplChromaReconstructLinear420XCositedEvenYCositedEven2Plane:
			statement("template<typename T, typename... LodOptions>");
			statement("inline vec<T, 4> spvChromaReconstructLinear420XCositedEvenYCositedEven(texture2d<T> plane0, "
			          "texture2d<T> plane1, sampler samp, float2 coord, LodOptions... options)");
			begin_scope();
			statement("vec<T, 4> ycbcr = vec<T, 4>(0, 0, 0, 1);");
			statement("ycbcr.g = plane0.sample(samp, coord, spvForward<LodOptions>(options)...).r;");
			statement("float2 ab = fract(round(coord * float2(plane0.get_width(), plane0.get_height())) * 0.5);");
			statement("ycbcr.br = vec<T, 2>(mix(mix(plane1.sample(samp, coord, spvForward<LodOptions>(options)...), "
			          "plane1.sample(samp, coord, spvForward<LodOptions>(options)..., int2(1, 0)), ab.x), "
			          "mix(plane1.sample(samp, coord, spvForward<LodOptions>(options)..., int2(0, 1)), "
			          "plane1.sample(samp, coord, spvForward<LodOptions>(options)..., int2(1, 1)), ab.x), ab.y).rg);");
			statement("return ycbcr;");
			end_scope();
			statement("");
			break;

		case SPVFuncImplChromaReconstructLinear420XCositedEvenYCositedEven3Plane:
			statement("template<typename T, typename... LodOptions>");
			statement("inline vec<T, 4> spvChromaReconstructLinear420XCositedEvenYCositedEven(texture2d<T> plane0, "
			          "texture2d<T> plane1, texture2d<T> plane2, sampler samp, float2 coord, LodOptions... options)");
			begin_scope();
			statement("vec<T, 4> ycbcr = vec<T, 4>(0, 0, 0, 1);");
			statement("ycbcr.g = plane0.sample(samp, coord, spvForward<LodOptions>(options)...).r;");
			statement("float2 ab = fract(round(coord * float2(plane0.get_width(), plane0.get_height())) * 0.5);");
			statement("ycbcr.b = T(mix(mix(plane1.sample(samp, coord, spvForward<LodOptions>(options)...), "
			          "plane1.sample(samp, coord, spvForward<LodOptions>(options)..., int2(1, 0)), ab.x), "
			          "mix(plane1.sample(samp, coord, spvForward<LodOptions>(options)..., int2(0, 1)), "
			          "plane1.sample(samp, coord, spvForward<LodOptions>(options)..., int2(1, 1)), ab.x), ab.y).r);");
			statement("ycbcr.r = T(mix(mix(plane2.sample(samp, coord, spvForward<LodOptions>(options)...), "
			          "plane2.sample(samp, coord, spvForward<LodOptions>(options)..., int2(1, 0)), ab.x), "
			          "mix(plane2.sample(samp, coord, spvForward<LodOptions>(options)..., int2(0, 1)), "
			          "plane2.sample(samp, coord, spvForward<LodOptions>(options)..., int2(1, 1)), ab.x), ab.y).r);");
			statement("return ycbcr;");
			end_scope();
			statement("");
			break;

		case SPVFuncImplChromaReconstructLinear420XMidpointYCositedEven2Plane:
			statement("template<typename T, typename... LodOptions>");
			statement("inline vec<T, 4> spvChromaReconstructLinear420XMidpointYCositedEven(texture2d<T> plane0, "
			          "texture2d<T> plane1, sampler samp, float2 coord, LodOptions... options)");
			begin_scope();
			statement("vec<T, 4> ycbcr = vec<T, 4>(0, 0, 0, 1);");
			statement("ycbcr.g = plane0.sample(samp, coord, spvForward<LodOptions>(options)...).r;");
			statement("float2 ab = fract((round(coord * float2(plane0.get_width(), plane0.get_height())) - float2(0.5, "
			          "0)) * 0.5);");
			statement("ycbcr.br = vec<T, 2>(mix(mix(plane1.sample(samp, coord, spvForward<LodOptions>(options)...), "
			          "plane1.sample(samp, coord, spvForward<LodOptions>(options)..., int2(1, 0)), ab.x), "
			          "mix(plane1.sample(samp, coord, spvForward<LodOptions>(options)..., int2(0, 1)), "
			          "plane1.sample(samp, coord, spvForward<LodOptions>(options)..., int2(1, 1)), ab.x), ab.y).rg);");
			statement("return ycbcr;");
			end_scope();
			statement("");
			break;

		case SPVFuncImplChromaReconstructLinear420XMidpointYCositedEven3Plane:
			statement("template<typename T, typename... LodOptions>");
			statement("inline vec<T, 4> spvChromaReconstructLinear420XMidpointYCositedEven(texture2d<T> plane0, "
			          "texture2d<T> plane1, texture2d<T> plane2, sampler samp, float2 coord, LodOptions... options)");
			begin_scope();
			statement("vec<T, 4> ycbcr = vec<T, 4>(0, 0, 0, 1);");
			statement("ycbcr.g = plane0.sample(samp, coord, spvForward<LodOptions>(options)...).r;");
			statement("float2 ab = fract((round(coord * float2(plane0.get_width(), plane0.get_height())) - float2(0.5, "
			          "0)) * 0.5);");
			statement("ycbcr.b = T(mix(mix(plane1.sample(samp, coord, spvForward<LodOptions>(options)...), "
			          "plane1.sample(samp, coord, spvForward<LodOptions>(options)..., int2(1, 0)), ab.x), "
			          "mix(plane1.sample(samp, coord, spvForward<LodOptions>(options)..., int2(0, 1)), "
			          "plane1.sample(samp, coord, spvForward<LodOptions>(options)..., int2(1, 1)), ab.x), ab.y).r);");
			statement("ycbcr.r = T(mix(mix(plane2.sample(samp, coord, spvForward<LodOptions>(options)...), "
			          "plane2.sample(samp, coord, spvForward<LodOptions>(options)..., int2(1, 0)), ab.x), "
			          "mix(plane2.sample(samp, coord, spvForward<LodOptions>(options)..., int2(0, 1)), "
			          "plane2.sample(samp, coord, spvForward<LodOptions>(options)..., int2(1, 1)), ab.x), ab.y).r);");
			statement("return ycbcr;");
			end_scope();
			statement("");
			break;

		case SPVFuncImplChromaReconstructLinear420XCositedEvenYMidpoint2Plane:
			statement("template<typename T, typename... LodOptions>");
			statement("inline vec<T, 4> spvChromaReconstructLinear420XCositedEvenYMidpoint(texture2d<T> plane0, "
			          "texture2d<T> plane1, sampler samp, float2 coord, LodOptions... options)");
			begin_scope();
			statement("vec<T, 4> ycbcr = vec<T, 4>(0, 0, 0, 1);");
			statement("ycbcr.g = plane0.sample(samp, coord, spvForward<LodOptions>(options)...).r;");
			statement("float2 ab = fract((round(coord * float2(plane0.get_width(), plane0.get_height())) - float2(0, "
			          "0.5)) * 0.5);");
			statement("ycbcr.br = vec<T, 2>(mix(mix(plane1.sample(samp, coord, spvForward<LodOptions>(options)...), "
			          "plane1.sample(samp, coord, spvForward<LodOptions>(options)..., int2(1, 0)), ab.x), "
			          "mix(plane1.sample(samp, coord, spvForward<LodOptions>(options)..., int2(0, 1)), "
			          "plane1.sample(samp, coord, spvForward<LodOptions>(options)..., int2(1, 1)), ab.x), ab.y).rg);");
			statement("return ycbcr;");
			end_scope();
			statement("");
			break;

		case SPVFuncImplChromaReconstructLinear420XCositedEvenYMidpoint3Plane:
			statement("template<typename T, typename... LodOptions>");
			statement("inline vec<T, 4> spvChromaReconstructLinear420XCositedEvenYMidpoint(texture2d<T> plane0, "
			          "texture2d<T> plane1, texture2d<T> plane2, sampler samp, float2 coord, LodOptions... options)");
			begin_scope();
			statement("vec<T, 4> ycbcr = vec<T, 4>(0, 0, 0, 1);");
			statement("ycbcr.g = plane0.sample(samp, coord, spvForward<LodOptions>(options)...).r;");
			statement("float2 ab = fract((round(coord * float2(plane0.get_width(), plane0.get_height())) - float2(0, "
			          "0.5)) * 0.5);");
			statement("ycbcr.b = T(mix(mix(plane1.sample(samp, coord, spvForward<LodOptions>(options)...), "
			          "plane1.sample(samp, coord, spvForward<LodOptions>(options)..., int2(1, 0)), ab.x), "
			          "mix(plane1.sample(samp, coord, spvForward<LodOptions>(options)..., int2(0, 1)), "
			          "plane1.sample(samp, coord, spvForward<LodOptions>(options)..., int2(1, 1)), ab.x), ab.y).r);");
			statement("ycbcr.r = T(mix(mix(plane2.sample(samp, coord, spvForward<LodOptions>(options)...), "
			          "plane2.sample(samp, coord, spvForward<LodOptions>(options)..., int2(1, 0)), ab.x), "
			          "mix(plane2.sample(samp, coord, spvForward<LodOptions>(options)..., int2(0, 1)), "
			          "plane2.sample(samp, coord, spvForward<LodOptions>(options)..., int2(1, 1)), ab.x), ab.y).r);");
			statement("return ycbcr;");
			end_scope();
			statement("");
			break;

		case SPVFuncImplChromaReconstructLinear420XMidpointYMidpoint2Plane:
			statement("template<typename T, typename... LodOptions>");
			statement("inline vec<T, 4> spvChromaReconstructLinear420XMidpointYMidpoint(texture2d<T> plane0, "
			          "texture2d<T> plane1, sampler samp, float2 coord, LodOptions... options)");
			begin_scope();
			statement("vec<T, 4> ycbcr = vec<T, 4>(0, 0, 0, 1);");
			statement("ycbcr.g = plane0.sample(samp, coord, spvForward<LodOptions>(options)...).r;");
			statement("float2 ab = fract((round(coord * float2(plane0.get_width(), plane0.get_height())) - float2(0.5, "
			          "0.5)) * 0.5);");
			statement("ycbcr.br = vec<T, 2>(mix(mix(plane1.sample(samp, coord, spvForward<LodOptions>(options)...), "
			          "plane1.sample(samp, coord, spvForward<LodOptions>(options)..., int2(1, 0)), ab.x), "
			          "mix(plane1.sample(samp, coord, spvForward<LodOptions>(options)..., int2(0, 1)), "
			          "plane1.sample(samp, coord, spvForward<LodOptions>(options)..., int2(1, 1)), ab.x), ab.y).rg);");
			statement("return ycbcr;");
			end_scope();
			statement("");
			break;

		case SPVFuncImplChromaReconstructLinear420XMidpointYMidpoint3Plane:
			statement("template<typename T, typename... LodOptions>");
			statement("inline vec<T, 4> spvChromaReconstructLinear420XMidpointYMidpoint(texture2d<T> plane0, "
			          "texture2d<T> plane1, texture2d<T> plane2, sampler samp, float2 coord, LodOptions... options)");
			begin_scope();
			statement("vec<T, 4> ycbcr = vec<T, 4>(0, 0, 0, 1);");
			statement("ycbcr.g = plane0.sample(samp, coord, spvForward<LodOptions>(options)...).r;");
			statement("float2 ab = fract((round(coord * float2(plane0.get_width(), plane0.get_height())) - float2(0.5, "
			          "0.5)) * 0.5);");
			statement("ycbcr.b = T(mix(mix(plane1.sample(samp, coord, spvForward<LodOptions>(options)...), "
			          "plane1.sample(samp, coord, spvForward<LodOptions>(options)..., int2(1, 0)), ab.x), "
			          "mix(plane1.sample(samp, coord, spvForward<LodOptions>(options)..., int2(0, 1)), "
			          "plane1.sample(samp, coord, spvForward<LodOptions>(options)..., int2(1, 1)), ab.x), ab.y).r);");
			statement("ycbcr.r = T(mix(mix(plane2.sample(samp, coord, spvForward<LodOptions>(options)...), "
			          "plane2.sample(samp, coord, spvForward<LodOptions>(options)..., int2(1, 0)), ab.x), "
			          "mix(plane2.sample(samp, coord, spvForward<LodOptions>(options)..., int2(0, 1)), "
			          "plane2.sample(samp, coord, spvForward<LodOptions>(options)..., int2(1, 1)), ab.x), ab.y).r);");
			statement("return ycbcr;");
			end_scope();
			statement("");
			break;

		case SPVFuncImplExpandITUFullRange:
			statement("template<typename T>");
			statement("inline vec<T, 4> spvExpandITUFullRange(vec<T, 4> ycbcr, int n)");
			begin_scope();
			statement("ycbcr.br -= exp2(T(n-1))/(exp2(T(n))-1);");
			statement("return ycbcr;");
			end_scope();
			statement("");
			break;

		case SPVFuncImplExpandITUNarrowRange:
			statement("template<typename T>");
			statement("inline vec<T, 4> spvExpandITUNarrowRange(vec<T, 4> ycbcr, int n)");
			begin_scope();
			statement("ycbcr.g = (ycbcr.g * (exp2(T(n)) - 1) - ldexp(T(16), n - 8))/ldexp(T(219), n - 8);");
			statement("ycbcr.br = (ycbcr.br * (exp2(T(n)) - 1) - ldexp(T(128), n - 8))/ldexp(T(224), n - 8);");
			statement("return ycbcr;");
			end_scope();
			statement("");
			break;

		case SPVFuncImplConvertYCbCrBT709:
			statement("// cf. Khronos Data Format Specification, section 15.1.1");
			statement("constant float3x3 spvBT709Factors = {{1, 1, 1}, {0, -0.13397432/0.7152, 1.8556}, {1.5748, "
			          "-0.33480248/0.7152, 0}};");
			statement("");
			statement("template<typename T>");
			statement("inline vec<T, 4> spvConvertYCbCrBT709(vec<T, 4> ycbcr)");
			begin_scope();
			statement("vec<T, 4> rgba;");
			statement("rgba.rgb = vec<T, 3>(spvBT709Factors * ycbcr.gbr);");
			statement("rgba.a = ycbcr.a;");
			statement("return rgba;");
			end_scope();
			statement("");
			break;

		case SPVFuncImplConvertYCbCrBT601:
			statement("// cf. Khronos Data Format Specification, section 15.1.2");
			statement("constant float3x3 spvBT601Factors = {{1, 1, 1}, {0, -0.202008/0.587, 1.772}, {1.402, "
			          "-0.419198/0.587, 0}};");
			statement("");
			statement("template<typename T>");
			statement("inline vec<T, 4> spvConvertYCbCrBT601(vec<T, 4> ycbcr)");
			begin_scope();
			statement("vec<T, 4> rgba;");
			statement("rgba.rgb = vec<T, 3>(spvBT601Factors * ycbcr.gbr);");
			statement("rgba.a = ycbcr.a;");
			statement("return rgba;");
			end_scope();
			statement("");
			break;

		case SPVFuncImplConvertYCbCrBT2020:
			statement("// cf. Khronos Data Format Specification, section 15.1.3");
			statement("constant float3x3 spvBT2020Factors = {{1, 1, 1}, {0, -0.11156702/0.6780, 1.8814}, {1.4746, "
			          "-0.38737742/0.6780, 0}};");
			statement("");
			statement("template<typename T>");
			statement("inline vec<T, 4> spvConvertYCbCrBT2020(vec<T, 4> ycbcr)");
			begin_scope();
			statement("vec<T, 4> rgba;");
			statement("rgba.rgb = vec<T, 3>(spvBT2020Factors * ycbcr.gbr);");
			statement("rgba.a = ycbcr.a;");
			statement("return rgba;");
			end_scope();
			statement("");
			break;

		case SPVFuncImplDynamicImageSampler:
			statement("enum class spvFormatResolution");
			begin_scope();
			statement("_444 = 0,");
			statement("_422,");
			statement("_420");
			end_scope_decl();
			statement("");
			statement("enum class spvChromaFilter");
			begin_scope();
			statement("nearest = 0,");
			statement("linear");
			end_scope_decl();
			statement("");
			statement("enum class spvXChromaLocation");
			begin_scope();
			statement("cosited_even = 0,");
			statement("midpoint");
			end_scope_decl();
			statement("");
			statement("enum class spvYChromaLocation");
			begin_scope();
			statement("cosited_even = 0,");
			statement("midpoint");
			end_scope_decl();
			statement("");
			statement("enum class spvYCbCrModelConversion");
			begin_scope();
			statement("rgb_identity = 0,");
			statement("ycbcr_identity,");
			statement("ycbcr_bt_709,");
			statement("ycbcr_bt_601,");
			statement("ycbcr_bt_2020");
			end_scope_decl();
			statement("");
			statement("enum class spvYCbCrRange");
			begin_scope();
			statement("itu_full = 0,");
			statement("itu_narrow");
			end_scope_decl();
			statement("");
			statement("struct spvComponentBits");
			begin_scope();
			statement("constexpr explicit spvComponentBits(int v) thread : value(v) {}");
			statement("uchar value : 6;");
			end_scope_decl();
			statement("// A class corresponding to metal::sampler which holds sampler");
			statement("// Y'CbCr conversion info.");
			statement("struct spvYCbCrSampler");
			begin_scope();
			statement("constexpr spvYCbCrSampler() thread : val(build()) {}");
			statement("template<typename... Ts>");
			statement("constexpr spvYCbCrSampler(Ts... t) thread : val(build(t...)) {}");
			statement("constexpr spvYCbCrSampler(const thread spvYCbCrSampler& s) thread = default;");
			statement("");
			statement("spvFormatResolution get_resolution() const thread");
			begin_scope();
			statement("return spvFormatResolution((val & resolution_mask) >> resolution_base);");
			end_scope();
			statement("spvChromaFilter get_chroma_filter() const thread");
			begin_scope();
			statement("return spvChromaFilter((val & chroma_filter_mask) >> chroma_filter_base);");
			end_scope();
			statement("spvXChromaLocation get_x_chroma_offset() const thread");
			begin_scope();
			statement("return spvXChromaLocation((val & x_chroma_off_mask) >> x_chroma_off_base);");
			end_scope();
			statement("spvYChromaLocation get_y_chroma_offset() const thread");
			begin_scope();
			statement("return spvYChromaLocation((val & y_chroma_off_mask) >> y_chroma_off_base);");
			end_scope();
			statement("spvYCbCrModelConversion get_ycbcr_model() const thread");
			begin_scope();
			statement("return spvYCbCrModelConversion((val & ycbcr_model_mask) >> ycbcr_model_base);");
			end_scope();
			statement("spvYCbCrRange get_ycbcr_range() const thread");
			begin_scope();
			statement("return spvYCbCrRange((val & ycbcr_range_mask) >> ycbcr_range_base);");
			end_scope();
			statement("int get_bpc() const thread { return (val & bpc_mask) >> bpc_base; }");
			statement("");
			statement("private:");
			statement("ushort val;");
			statement("");
			statement("constexpr static constant ushort resolution_bits = 2;");
			statement("constexpr static constant ushort chroma_filter_bits = 2;");
			statement("constexpr static constant ushort x_chroma_off_bit = 1;");
			statement("constexpr static constant ushort y_chroma_off_bit = 1;");
			statement("constexpr static constant ushort ycbcr_model_bits = 3;");
			statement("constexpr static constant ushort ycbcr_range_bit = 1;");
			statement("constexpr static constant ushort bpc_bits = 6;");
			statement("");
			statement("constexpr static constant ushort resolution_base = 0;");
			statement("constexpr static constant ushort chroma_filter_base = 2;");
			statement("constexpr static constant ushort x_chroma_off_base = 4;");
			statement("constexpr static constant ushort y_chroma_off_base = 5;");
			statement("constexpr static constant ushort ycbcr_model_base = 6;");
			statement("constexpr static constant ushort ycbcr_range_base = 9;");
			statement("constexpr static constant ushort bpc_base = 10;");
			statement("");
			statement(
			    "constexpr static constant ushort resolution_mask = ((1 << resolution_bits) - 1) << resolution_base;");
			statement("constexpr static constant ushort chroma_filter_mask = ((1 << chroma_filter_bits) - 1) << "
			          "chroma_filter_base;");
			statement("constexpr static constant ushort x_chroma_off_mask = ((1 << x_chroma_off_bit) - 1) << "
			          "x_chroma_off_base;");
			statement("constexpr static constant ushort y_chroma_off_mask = ((1 << y_chroma_off_bit) - 1) << "
			          "y_chroma_off_base;");
			statement("constexpr static constant ushort ycbcr_model_mask = ((1 << ycbcr_model_bits) - 1) << "
			          "ycbcr_model_base;");
			statement("constexpr static constant ushort ycbcr_range_mask = ((1 << ycbcr_range_bit) - 1) << "
			          "ycbcr_range_base;");
			statement("constexpr static constant ushort bpc_mask = ((1 << bpc_bits) - 1) << bpc_base;");
			statement("");
			statement("static constexpr ushort build()");
			begin_scope();
			statement("return 0;");
			end_scope();
			statement("");
			statement("template<typename... Ts>");
			statement("static constexpr ushort build(spvFormatResolution res, Ts... t)");
			begin_scope();
			statement("return (ushort(res) << resolution_base) | (build(t...) & ~resolution_mask);");
			end_scope();
			statement("");
			statement("template<typename... Ts>");
			statement("static constexpr ushort build(spvChromaFilter filt, Ts... t)");
			begin_scope();
			statement("return (ushort(filt) << chroma_filter_base) | (build(t...) & ~chroma_filter_mask);");
			end_scope();
			statement("");
			statement("template<typename... Ts>");
			statement("static constexpr ushort build(spvXChromaLocation loc, Ts... t)");
			begin_scope();
			statement("return (ushort(loc) << x_chroma_off_base) | (build(t...) & ~x_chroma_off_mask);");
			end_scope();
			statement("");
			statement("template<typename... Ts>");
			statement("static constexpr ushort build(spvYChromaLocation loc, Ts... t)");
			begin_scope();
			statement("return (ushort(loc) << y_chroma_off_base) | (build(t...) & ~y_chroma_off_mask);");
			end_scope();
			statement("");
			statement("template<typename... Ts>");
			statement("static constexpr ushort build(spvYCbCrModelConversion model, Ts... t)");
			begin_scope();
			statement("return (ushort(model) << ycbcr_model_base) | (build(t...) & ~ycbcr_model_mask);");
			end_scope();
			statement("");
			statement("template<typename... Ts>");
			statement("static constexpr ushort build(spvYCbCrRange range, Ts... t)");
			begin_scope();
			statement("return (ushort(range) << ycbcr_range_base) | (build(t...) & ~ycbcr_range_mask);");
			end_scope();
			statement("");
			statement("template<typename... Ts>");
			statement("static constexpr ushort build(spvComponentBits bpc, Ts... t)");
			begin_scope();
			statement("return (ushort(bpc.value) << bpc_base) | (build(t...) & ~bpc_mask);");
			end_scope();
			end_scope_decl();
			statement("");
			statement("// A class which can hold up to three textures and a sampler, including");
			statement("// Y'CbCr conversion info, used to pass combined image-samplers");
			statement("// dynamically to functions.");
			statement("template<typename T>");
			statement("struct spvDynamicImageSampler");
			begin_scope();
			statement("texture2d<T> plane0;");
			statement("texture2d<T> plane1;");
			statement("texture2d<T> plane2;");
			statement("sampler samp;");
			statement("spvYCbCrSampler ycbcr_samp;");
			statement("uint swizzle = 0;");
			statement("");
			if (msl_options.swizzle_texture_samples)
			{
				statement("constexpr spvDynamicImageSampler(texture2d<T> tex, sampler samp, uint sw) thread :");
				statement("    plane0(tex), samp(samp), swizzle(sw) {}");
			}
			else
			{
				statement("constexpr spvDynamicImageSampler(texture2d<T> tex, sampler samp) thread :");
				statement("    plane0(tex), samp(samp) {}");
			}
			statement("constexpr spvDynamicImageSampler(texture2d<T> tex, sampler samp, spvYCbCrSampler ycbcr_samp, "
			          "uint sw) thread :");
			statement("    plane0(tex), samp(samp), ycbcr_samp(ycbcr_samp), swizzle(sw) {}");
			statement("constexpr spvDynamicImageSampler(texture2d<T> plane0, texture2d<T> plane1,");
			statement("                                 sampler samp, spvYCbCrSampler ycbcr_samp, uint sw) thread :");
			statement("    plane0(plane0), plane1(plane1), samp(samp), ycbcr_samp(ycbcr_samp), swizzle(sw) {}");
			statement(
			    "constexpr spvDynamicImageSampler(texture2d<T> plane0, texture2d<T> plane1, texture2d<T> plane2,");
			statement("                                 sampler samp, spvYCbCrSampler ycbcr_samp, uint sw) thread :");
			statement("    plane0(plane0), plane1(plane1), plane2(plane2), samp(samp), ycbcr_samp(ycbcr_samp), "
			          "swizzle(sw) {}");
			statement("");
			// XXX This is really hard to follow... I've left comments to make it a bit easier.
			statement("template<typename... LodOptions>");
			statement("vec<T, 4> do_sample(float2 coord, LodOptions... options) const thread");
			begin_scope();
			statement("if (!is_null_texture(plane1))");
			begin_scope();
			statement("if (ycbcr_samp.get_resolution() == spvFormatResolution::_444 ||");
			statement("    ycbcr_samp.get_chroma_filter() == spvChromaFilter::nearest)");
			begin_scope();
			statement("if (!is_null_texture(plane2))");
			statement("    return spvChromaReconstructNearest(plane0, plane1, plane2, samp, coord,");
			statement("                                       spvForward<LodOptions>(options)...);");
			statement(
			    "return spvChromaReconstructNearest(plane0, plane1, samp, coord, spvForward<LodOptions>(options)...);");
			end_scope(); // if (resolution == 422 || chroma_filter == nearest)
			statement("switch (ycbcr_samp.get_resolution())");
			begin_scope();
			statement("case spvFormatResolution::_444: break;");
			statement("case spvFormatResolution::_422:");
			begin_scope();
			statement("switch (ycbcr_samp.get_x_chroma_offset())");
			begin_scope();
			statement("case spvXChromaLocation::cosited_even:");
			statement("    if (!is_null_texture(plane2))");
			statement("        return spvChromaReconstructLinear422CositedEven(");
			statement("            plane0, plane1, plane2, samp,");
			statement("            coord, spvForward<LodOptions>(options)...);");
			statement("    return spvChromaReconstructLinear422CositedEven(");
			statement("        plane0, plane1, samp, coord,");
			statement("        spvForward<LodOptions>(options)...);");
			statement("case spvXChromaLocation::midpoint:");
			statement("    if (!is_null_texture(plane2))");
			statement("        return spvChromaReconstructLinear422Midpoint(");
			statement("            plane0, plane1, plane2, samp,");
			statement("            coord, spvForward<LodOptions>(options)...);");
			statement("    return spvChromaReconstructLinear422Midpoint(");
			statement("        plane0, plane1, samp, coord,");
			statement("        spvForward<LodOptions>(options)...);");
			end_scope(); // switch (x_chroma_offset)
			end_scope(); // case 422:
			statement("case spvFormatResolution::_420:");
			begin_scope();
			statement("switch (ycbcr_samp.get_x_chroma_offset())");
			begin_scope();
			statement("case spvXChromaLocation::cosited_even:");
			begin_scope();
			statement("switch (ycbcr_samp.get_y_chroma_offset())");
			begin_scope();
			statement("case spvYChromaLocation::cosited_even:");
			statement("    if (!is_null_texture(plane2))");
			statement("        return spvChromaReconstructLinear420XCositedEvenYCositedEven(");
			statement("            plane0, plane1, plane2, samp,");
			statement("            coord, spvForward<LodOptions>(options)...);");
			statement("    return spvChromaReconstructLinear420XCositedEvenYCositedEven(");
			statement("        plane0, plane1, samp, coord,");
			statement("        spvForward<LodOptions>(options)...);");
			statement("case spvYChromaLocation::midpoint:");
			statement("    if (!is_null_texture(plane2))");
			statement("        return spvChromaReconstructLinear420XCositedEvenYMidpoint(");
			statement("            plane0, plane1, plane2, samp,");
			statement("            coord, spvForward<LodOptions>(options)...);");
			statement("    return spvChromaReconstructLinear420XCositedEvenYMidpoint(");
			statement("        plane0, plane1, samp, coord,");
			statement("        spvForward<LodOptions>(options)...);");
			end_scope(); // switch (y_chroma_offset)
			end_scope(); // case x::cosited_even:
			statement("case spvXChromaLocation::midpoint:");
			begin_scope();
			statement("switch (ycbcr_samp.get_y_chroma_offset())");
			begin_scope();
			statement("case spvYChromaLocation::cosited_even:");
			statement("    if (!is_null_texture(plane2))");
			statement("        return spvChromaReconstructLinear420XMidpointYCositedEven(");
			statement("            plane0, plane1, plane2, samp,");
			statement("            coord, spvForward<LodOptions>(options)...);");
			statement("    return spvChromaReconstructLinear420XMidpointYCositedEven(");
			statement("        plane0, plane1, samp, coord,");
			statement("        spvForward<LodOptions>(options)...);");
			statement("case spvYChromaLocation::midpoint:");
			statement("    if (!is_null_texture(plane2))");
			statement("        return spvChromaReconstructLinear420XMidpointYMidpoint(");
			statement("            plane0, plane1, plane2, samp,");
			statement("            coord, spvForward<LodOptions>(options)...);");
			statement("    return spvChromaReconstructLinear420XMidpointYMidpoint(");
			statement("        plane0, plane1, samp, coord,");
			statement("        spvForward<LodOptions>(options)...);");
			end_scope(); // switch (y_chroma_offset)
			end_scope(); // case x::midpoint
			end_scope(); // switch (x_chroma_offset)
			end_scope(); // case 420:
			end_scope(); // switch (resolution)
			end_scope(); // if (multiplanar)
			statement("return plane0.sample(samp, coord, spvForward<LodOptions>(options)...);");
			end_scope(); // do_sample()
			statement("template <typename... LodOptions>");
			statement("vec<T, 4> sample(float2 coord, LodOptions... options) const thread");
			begin_scope();
			statement(
			    "vec<T, 4> s = spvTextureSwizzle(do_sample(coord, spvForward<LodOptions>(options)...), swizzle);");
			statement("if (ycbcr_samp.get_ycbcr_model() == spvYCbCrModelConversion::rgb_identity)");
			statement("    return s;");
			statement("");
			statement("switch (ycbcr_samp.get_ycbcr_range())");
			begin_scope();
			statement("case spvYCbCrRange::itu_full:");
			statement("    s = spvExpandITUFullRange(s, ycbcr_samp.get_bpc());");
			statement("    break;");
			statement("case spvYCbCrRange::itu_narrow:");
			statement("    s = spvExpandITUNarrowRange(s, ycbcr_samp.get_bpc());");
			statement("    break;");
			end_scope();
			statement("");
			statement("switch (ycbcr_samp.get_ycbcr_model())");
			begin_scope();
			statement("case spvYCbCrModelConversion::rgb_identity:"); // Silence Clang warning
			statement("case spvYCbCrModelConversion::ycbcr_identity:");
			statement("    return s;");
			statement("case spvYCbCrModelConversion::ycbcr_bt_709:");
			statement("    return spvConvertYCbCrBT709(s);");
			statement("case spvYCbCrModelConversion::ycbcr_bt_601:");
			statement("    return spvConvertYCbCrBT601(s);");
			statement("case spvYCbCrModelConversion::ycbcr_bt_2020:");
			statement("    return spvConvertYCbCrBT2020(s);");
			end_scope();
			end_scope();
			statement("");
			// Sampler Y'CbCr conversion forbids offsets.
			statement("vec<T, 4> sample(float2 coord, int2 offset) const thread");
			begin_scope();
			if (msl_options.swizzle_texture_samples)
				statement("return spvTextureSwizzle(plane0.sample(samp, coord, offset), swizzle);");
			else
				statement("return plane0.sample(samp, coord, offset);");
			end_scope();
			statement("template<typename lod_options>");
			statement("vec<T, 4> sample(float2 coord, lod_options options, int2 offset) const thread");
			begin_scope();
			if (msl_options.swizzle_texture_samples)
				statement("return spvTextureSwizzle(plane0.sample(samp, coord, options, offset), swizzle);");
			else
				statement("return plane0.sample(samp, coord, options, offset);");
			end_scope();
			statement("#if __HAVE_MIN_LOD_CLAMP__");
			statement("vec<T, 4> sample(float2 coord, bias b, min_lod_clamp min_lod, int2 offset) const thread");
			begin_scope();
			statement("return plane0.sample(samp, coord, b, min_lod, offset);");
			end_scope();
			statement(
			    "vec<T, 4> sample(float2 coord, gradient2d grad, min_lod_clamp min_lod, int2 offset) const thread");
			begin_scope();
			statement("return plane0.sample(samp, coord, grad, min_lod, offset);");
			end_scope();
			statement("#endif");
			statement("");
			// Y'CbCr conversion forbids all operations but sampling.
			statement("vec<T, 4> read(uint2 coord, uint lod = 0) const thread");
			begin_scope();
			statement("return plane0.read(coord, lod);");
			end_scope();
			statement("");
			statement("vec<T, 4> gather(float2 coord, int2 offset = int2(0), component c = component::x) const thread");
			begin_scope();
			if (msl_options.swizzle_texture_samples)
				statement("return spvGatherSwizzle(plane0, samp, swizzle, c, coord, offset);");
			else
				statement("return plane0.gather(samp, coord, offset, c);");
			end_scope();
			end_scope_decl();
			statement("");

		default:
			break;
		}
	}
}

// Undefined global memory is not allowed in MSL.
// Declare constant and init to zeros. Use {}, as global constructors can break Metal.
void CompilerMSL::declare_undefined_values()
{
	bool emitted = false;
	ir.for_each_typed_id<SPIRUndef>([&](uint32_t, SPIRUndef &undef) {
		auto &type = this->get<SPIRType>(undef.basetype);
		statement("constant ", CompilerGLSL::variable_decl(type, to_name(undef.self), undef.self), " = {};");
		emitted = true;
	});

	if (emitted)
		statement("");
}

// Constant arrays of non-primitive types (i.e. matrices) won't link properly into Metal libraries
void CompilerMSL::declare_constant_arrays()
{
	// MSL cannot declare arrays inline (except when declaring a variable), so we must move them out to
	// global constants directly, so we are able to use constants as variable expressions.
	bool emitted = false;

	ir.for_each_typed_id<SPIRConstant>([&](uint32_t, SPIRConstant &c) {
		if (c.specialization)
			return;

		auto &type = this->get<SPIRType>(c.constant_type);
		if (!type.array.empty() && (is_scalar(type) || is_vector(type)))
		{
			auto name = to_name(c.self);
			statement("constant ", CompilerGLSL::variable_decl(type, name), " = ", constant_expression(c), ";");
			emitted = true;
		}
	});

	if (emitted)
		statement("");
}

// Constant arrays of non-primitive types (i.e. matrices) won't link properly into Metal libraries
void CompilerMSL::declare_complex_constant_arrays()
{
	// MSL cannot declare arrays inline (except when declaring a variable), so we must move them out to
	// global constants directly, so we are able to use constants as variable expressions.
	bool emitted = false;
	
	ir.for_each_typed_id<SPIRConstant>([&](uint32_t, SPIRConstant &c) {
		if (c.specialization)
			return;
		
		auto &type = this->get<SPIRType>(c.constant_type);
		if (!type.array.empty() && !(is_scalar(type) || is_vector(type)))
		{
			auto name = to_name(c.self);
			statement("", CompilerGLSL::variable_decl(type, name), " = ", constant_expression(c), ";");
			emitted = true;
		}
	});
	
	if (emitted)
		statement("");
}

void CompilerMSL::emit_resources()
{
	declare_constant_arrays();
	declare_undefined_values();

	// Emit the special [[stage_in]] and [[stage_out]] interface blocks which we created.
	emit_interface_block(stage_out_var_id);
	emit_interface_block(patch_stage_out_var_id);
	emit_interface_block(stage_in_var_id);
	emit_interface_block(patch_stage_in_var_id);
}

// Emit declarations for the specialization Metal function constants
void CompilerMSL::emit_specialization_constants_and_structs()
{
	SpecializationConstant wg_x, wg_y, wg_z;
	ID workgroup_size_id = get_work_group_size_specialization_constants(wg_x, wg_y, wg_z);
	bool emitted = false;

	unordered_set<uint32_t> declared_structs;
	unordered_set<uint32_t> aligned_structs;

	// First, we need to deal with scalar block layout.
	// It is possible that a struct may have to be placed at an alignment which does not match the innate alignment of the struct itself.
	// In that case, if such a case exists for a struct, we must force that all elements of the struct become packed_ types.
	// This makes the struct alignment as small as physically possible.
	// When we actually align the struct later, we can insert padding as necessary to make the packed members behave like normally aligned types.
	ir.for_each_typed_id<SPIRType>([&](uint32_t type_id, const SPIRType &type) {
		if (type.basetype == SPIRType::Struct &&
		    has_extended_decoration(type_id, SPIRVCrossDecorationBufferBlockRepacked))
			mark_scalar_layout_structs(type);
	});

	// Very particular use of the soft loop lock.
	// align_struct may need to create custom types on the fly, but we don't care about
	// these types for purpose of iterating over them in ir.ids_for_type and friends.
	auto loop_lock = ir.create_loop_soft_lock();

	for (auto &id_ : ir.ids_for_constant_or_type)
	{
		auto &id = ir.ids[id_];

		if (id.get_type() == TypeConstant)
		{
			auto &c = id.get<SPIRConstant>();

			if (c.self == workgroup_size_id)
			{
				// TODO: This can be expressed as a [[threads_per_threadgroup]] input semantic, but we need to know
				// the work group size at compile time in SPIR-V, and [[threads_per_threadgroup]] would need to be passed around as a global.
				// The work group size may be a specialization constant.
				statement("constant uint3 ", builtin_to_glsl(BuiltInWorkgroupSize, StorageClassWorkgroup),
				          " [[maybe_unused]] = ", constant_expression(get<SPIRConstant>(workgroup_size_id)), ";");
				emitted = true;
			}
			else if (c.specialization)
			{
				auto &type = get<SPIRType>(c.constant_type);
				string sc_type_name = type_to_glsl(type);
				string sc_name = to_name(c.self);
				string sc_tmp_name = sc_name + "_tmp";

				// Function constants are only supported in MSL 1.2 and later.
				// If we don't support it just declare the "default" directly.
				// This "default" value can be overridden to the true specialization constant by the API user.
				// Specialization constants which are used as array length expressions cannot be function constants in MSL,
				// so just fall back to macros.
				if (msl_options.supports_msl_version(1, 2) && has_decoration(c.self, DecorationSpecId) &&
				    !c.is_used_as_array_length)
				{
					uint32_t constant_id = get_decoration(c.self, DecorationSpecId);
					// Only scalar, non-composite values can be function constants.
					statement("constant ", sc_type_name, " ", sc_tmp_name, " [[function_constant(", constant_id,
					          ")]];");
					statement("constant ", sc_type_name, " ", sc_name, " = is_function_constant_defined(", sc_tmp_name,
					          ") ? ", sc_tmp_name, " : ", constant_expression(c), ";");
				}
				else if (has_decoration(c.self, DecorationSpecId))
				{
					// Fallback to macro overrides.
					c.specialization_constant_macro_name =
					    constant_value_macro_name(get_decoration(c.self, DecorationSpecId));

					statement("#ifndef ", c.specialization_constant_macro_name);
					statement("#define ", c.specialization_constant_macro_name, " ", constant_expression(c));
					statement("#endif");
					statement("constant ", sc_type_name, " ", sc_name, " = ", c.specialization_constant_macro_name,
					          ";");
				}
				else
				{
					// Composite specialization constants must be built from other specialization constants.
					statement("constant ", sc_type_name, " ", sc_name, " = ", constant_expression(c), ";");
				}
				emitted = true;
			}
		}
		else if (id.get_type() == TypeConstantOp)
		{
			auto &c = id.get<SPIRConstantOp>();
			auto &type = get<SPIRType>(c.basetype);
			auto name = to_name(c.self);
			statement("constant ", CompilerGLSL::variable_decl(type, name), " = ", constant_op_expression(c), ";");
			emitted = true;
		}
		else if (id.get_type() == TypeType)
		{
			// Output non-builtin interface structs. These include local function structs
			// and structs nested within uniform and read-write buffers.
			auto &type = id.get<SPIRType>();
			TypeID type_id = type.self;

			bool is_struct = (type.basetype == SPIRType::Struct) && type.array.empty();
			bool is_block =
			    has_decoration(type.self, DecorationBlock) || has_decoration(type.self, DecorationBufferBlock);

			bool is_builtin_block = is_block && is_builtin_type(type);
			bool is_declarable_struct = is_struct && !is_builtin_block;

			// We'll declare this later.
			if (stage_out_var_id && get_stage_out_struct_type().self == type_id)
				is_declarable_struct = false;
			if (patch_stage_out_var_id && get_patch_stage_out_struct_type().self == type_id)
				is_declarable_struct = false;
			if (stage_in_var_id && get_stage_in_struct_type().self == type_id)
				is_declarable_struct = false;
			if (patch_stage_in_var_id && get_patch_stage_in_struct_type().self == type_id)
				is_declarable_struct = false;

			// Align and emit declarable structs...but avoid declaring each more than once.
			if (is_declarable_struct && declared_structs.count(type_id) == 0)
			{
				if (emitted)
					statement("");
				emitted = false;

				declared_structs.insert(type_id);

				if (has_extended_decoration(type_id, SPIRVCrossDecorationBufferBlockRepacked))
					align_struct(type, aligned_structs);

				// Make sure we declare the underlying struct type, and not the "decorated" type with pointers, etc.
				emit_struct(get<SPIRType>(type_id));
			}
		}
	}

	if (emitted)
		statement("");
}

void CompilerMSL::emit_binary_unord_op(uint32_t result_type, uint32_t result_id, uint32_t op0, uint32_t op1,
                                       const char *op)
{
	bool forward = should_forward(op0) && should_forward(op1);
	emit_op(result_type, result_id,
	        join("(isunordered(", to_enclosed_unpacked_expression(op0), ", ", to_enclosed_unpacked_expression(op1),
	             ") || ", to_enclosed_unpacked_expression(op0), " ", op, " ", to_enclosed_unpacked_expression(op1),
	             ")"),
	        forward);

	inherit_expression_dependencies(result_id, op0);
	inherit_expression_dependencies(result_id, op1);
}

bool CompilerMSL::emit_tessellation_access_chain(const uint32_t *ops, uint32_t length)
{
	// If this is a per-vertex output, remap it to the I/O array buffer.
	auto *var = maybe_get<SPIRVariable>(ops[2]);
	BuiltIn bi_type = BuiltIn(get_decoration(ops[2], DecorationBuiltIn));
	if (var &&
	    (var->storage == StorageClassInput ||
	     (get_execution_model() == ExecutionModelTessellationControl && var->storage == StorageClassOutput)) &&
	    !(has_decoration(ops[2], DecorationPatch) || is_patch_block(get_variable_data_type(*var))) &&
	    (!is_builtin_variable(*var) || bi_type == BuiltInPosition || bi_type == BuiltInPointSize ||
	     bi_type == BuiltInClipDistance || bi_type == BuiltInCullDistance ||
	     get_variable_data_type(*var).basetype == SPIRType::Struct))
	{
		AccessChainMeta meta;
		SmallVector<uint32_t> indices;
		uint32_t next_id = ir.increase_bound_by(2);

		indices.reserve(length - 3 + 1);
		uint32_t type_id = next_id++;
		SPIRType new_uint_type;
		new_uint_type.basetype = SPIRType::UInt;
		new_uint_type.width = 32;
		set<SPIRType>(type_id, new_uint_type);

		indices.push_back(ops[3]);

		uint32_t const_mbr_id = next_id++;
		uint32_t index = get_extended_decoration(ops[2], SPIRVCrossDecorationInterfaceMemberIndex);
		uint32_t ptr = var->storage == StorageClassInput ? stage_in_ptr_var_id : stage_out_ptr_var_id;
		if (var->storage == StorageClassInput || has_decoration(get_variable_element_type(*var).self, DecorationBlock))
		{
			uint32_t i = 4;
			auto *type = &get_variable_element_type(*var);
			if (index == uint32_t(-1) && length >= 5)
			{
				// Maybe this is a struct type in the input class, in which case
				// we put it as a decoration on the corresponding member.
				index = get_extended_member_decoration(ops[2], get_constant(ops[4]).scalar(),
				                                       SPIRVCrossDecorationInterfaceMemberIndex);
				assert(index != uint32_t(-1));
				i++;
				type = &get<SPIRType>(type->member_types[get_constant(ops[4]).scalar()]);
			}
			// In this case, we flattened structures and arrays, so now we have to
			// combine the following indices. If we encounter a non-constant index,
			// we're hosed.
			for (; i < length; ++i)
			{
				if (!is_array(*type) && !is_matrix(*type) && type->basetype != SPIRType::Struct)
					break;

				auto &c = get_constant(ops[i]);
				index += c.scalar();
				if (type->parent_type)
					type = &get<SPIRType>(type->parent_type);
				else if (type->basetype == SPIRType::Struct)
					type = &get<SPIRType>(type->member_types[c.scalar()]);
			}
			// If the access chain terminates at a composite type, the composite
			// itself might be copied. In that case, we must unflatten it.
			if (is_matrix(*type) || is_array(*type) || type->basetype == SPIRType::Struct)
			{
				std::string temp_name = join(to_name(var->self), "_", ops[1]);
				statement(CompilerGLSL::variable_decl(*type, temp_name, var->self), ";");
				// Set up the initializer for this temporary variable.
				indices.push_back(const_mbr_id);
				if (type->basetype == SPIRType::Struct)
				{
					for (uint32_t j = 0; j < type->member_types.size(); j++)
					{
						index = get_extended_member_decoration(ops[2], j, SPIRVCrossDecorationInterfaceMemberIndex);
						const auto &mbr_type = get<SPIRType>(type->member_types[j]);
						if (is_matrix(mbr_type))
						{
							for (uint32_t k = 0; k < mbr_type.columns; k++, index++)
							{
								set<SPIRConstant>(const_mbr_id, type_id, index, false);
								auto e = access_chain(ptr, indices.data(), uint32_t(indices.size()), mbr_type, nullptr,
								                      true);
								statement(temp_name, ".", to_member_name(*type, j), "[", k, "] = ", e, ";");
							}
						}
						else if (is_array(mbr_type))
						{
							for (uint32_t k = 0; k < to_array_size_literal(mbr_type, 0); k++, index++)
							{
								set<SPIRConstant>(const_mbr_id, type_id, index, false);
								auto e = access_chain(ptr, indices.data(), uint32_t(indices.size()), mbr_type, nullptr,
								                      true);
								statement(temp_name, ".", to_member_name(*type, j), "[", k, "] = ", e, ";");
							}
						}
						else
						{
							set<SPIRConstant>(const_mbr_id, type_id, index, false);
							auto e =
							    access_chain(ptr, indices.data(), uint32_t(indices.size()), mbr_type, nullptr, true);
							statement(temp_name, ".", to_member_name(*type, j), " = ", e, ";");
						}
					}
				}
				else if (is_matrix(*type))
				{
					for (uint32_t j = 0; j < type->columns; j++, index++)
					{
						set<SPIRConstant>(const_mbr_id, type_id, index, false);
						auto e = access_chain(ptr, indices.data(), uint32_t(indices.size()), *type, nullptr, true);
						statement(temp_name, "[", j, "] = ", e, ";");
					}
				}
				else // Must be an array
				{
					assert(is_array(*type));
					for (uint32_t j = 0; j < to_array_size_literal(*type, 0); j++, index++)
					{
						set<SPIRConstant>(const_mbr_id, type_id, index, false);
						auto e = access_chain(ptr, indices.data(), uint32_t(indices.size()), *type, nullptr, true);
						statement(temp_name, "[", j, "] = ", e, ";");
					}
				}

				// This needs to be a variable instead of an expression so we don't
				// try to dereference this as a variable pointer.
				set<SPIRVariable>(ops[1], ops[0], var->storage);
				ir.meta[ops[1]] = ir.meta[ops[2]];
				set_name(ops[1], temp_name);
				if (has_decoration(var->self, DecorationInvariant))
					set_decoration(ops[1], DecorationInvariant);
				for (uint32_t j = 2; j < length; j++)
					inherit_expression_dependencies(ops[1], ops[j]);
				return true;
			}
			else
			{
				set<SPIRConstant>(const_mbr_id, type_id, index, false);
				indices.push_back(const_mbr_id);

				if (i < length)
					indices.insert(indices.end(), ops + i, ops + length);
			}
		}
		else
		{
			assert(index != uint32_t(-1));
			set<SPIRConstant>(const_mbr_id, type_id, index, false);
			indices.push_back(const_mbr_id);

			indices.insert(indices.end(), ops + 4, ops + length);
		}

		// We use the pointer to the base of the input/output array here,
		// so this is always a pointer chain.
		auto e = access_chain(ptr, indices.data(), uint32_t(indices.size()), get<SPIRType>(ops[0]), &meta, true);
		auto &expr = set<SPIRExpression>(ops[1], move(e), ops[0], should_forward(ops[2]));
		expr.loaded_from = var->self;
		expr.need_transpose = meta.need_transpose;
		expr.access_chain = true;

		// Mark the result as being packed if necessary.
		if (meta.storage_is_packed)
			set_extended_decoration(ops[1], SPIRVCrossDecorationPhysicalTypePacked);
		if (meta.storage_physical_type != 0)
			set_extended_decoration(ops[1], SPIRVCrossDecorationPhysicalTypeID, meta.storage_physical_type);
		if (meta.storage_is_invariant)
			set_decoration(ops[1], DecorationInvariant);

		for (uint32_t i = 2; i < length; i++)
		{
			inherit_expression_dependencies(ops[1], ops[i]);
			add_implied_read_expression(expr, ops[i]);
		}

		return true;
	}

	// If this is the inner tessellation level, and we're tessellating triangles,
	// drop the last index. It isn't an array in this case, so we can't have an
	// array reference here. We need to make this ID a variable instead of an
	// expression so we don't try to dereference it as a variable pointer.
	// Don't do this if the index is a constant 1, though. We need to drop stores
	// to that one.
	auto *m = ir.find_meta(var ? var->self : ID(0));
	if (get_execution_model() == ExecutionModelTessellationControl && var && m &&
	    m->decoration.builtin_type == BuiltInTessLevelInner && get_entry_point().flags.get(ExecutionModeTriangles))
	{
		auto *c = maybe_get<SPIRConstant>(ops[3]);
		if (c && c->scalar() == 1)
			return false;
		auto &dest_var = set<SPIRVariable>(ops[1], *var);
		dest_var.basetype = ops[0];
		ir.meta[ops[1]] = ir.meta[ops[2]];
		inherit_expression_dependencies(ops[1], ops[2]);
		return true;
	}

	return false;
}

bool CompilerMSL::is_out_of_bounds_tessellation_level(uint32_t id_lhs)
{
	if (!get_entry_point().flags.get(ExecutionModeTriangles))
		return false;

	// In SPIR-V, TessLevelInner always has two elements and TessLevelOuter always has
	// four. This is true even if we are tessellating triangles. This allows clients
	// to use a single tessellation control shader with multiple tessellation evaluation
	// shaders.
	// In Metal, however, only the first element of TessLevelInner and the first three
	// of TessLevelOuter are accessible. This stems from how in Metal, the tessellation
	// levels must be stored to a dedicated buffer in a particular format that depends
	// on the patch type. Therefore, in Triangles mode, any access to the second
	// inner level or the fourth outer level must be dropped.
	const auto *e = maybe_get<SPIRExpression>(id_lhs);
	if (!e || !e->access_chain)
		return false;
	BuiltIn builtin = BuiltIn(get_decoration(e->loaded_from, DecorationBuiltIn));
	if (builtin != BuiltInTessLevelInner && builtin != BuiltInTessLevelOuter)
		return false;
	auto *c = maybe_get<SPIRConstant>(e->implied_read_expressions[1]);
	if (!c)
		return false;
	return (builtin == BuiltInTessLevelInner && c->scalar() == 1) ||
	       (builtin == BuiltInTessLevelOuter && c->scalar() == 3);
}

// Override for MSL-specific syntax instructions
void CompilerMSL::emit_instruction(const Instruction &instruction)
{
#define MSL_BOP(op) emit_binary_op(ops[0], ops[1], ops[2], ops[3], #op)
#define MSL_BOP_CAST(op, type) \
	emit_binary_op_cast(ops[0], ops[1], ops[2], ops[3], #op, type, opcode_is_sign_invariant(opcode))
#define MSL_UOP(op) emit_unary_op(ops[0], ops[1], ops[2], #op)
#define MSL_QFOP(op) emit_quaternary_func_op(ops[0], ops[1], ops[2], ops[3], ops[4], ops[5], #op)
#define MSL_TFOP(op) emit_trinary_func_op(ops[0], ops[1], ops[2], ops[3], ops[4], #op)
#define MSL_BFOP(op) emit_binary_func_op(ops[0], ops[1], ops[2], ops[3], #op)
#define MSL_BFOP_CAST(op, type) \
	emit_binary_func_op_cast(ops[0], ops[1], ops[2], ops[3], #op, type, opcode_is_sign_invariant(opcode))
#define MSL_UFOP(op) emit_unary_func_op(ops[0], ops[1], ops[2], #op)
#define MSL_UNORD_BOP(op) emit_binary_unord_op(ops[0], ops[1], ops[2], ops[3], #op)

	auto ops = stream(instruction);
	auto opcode = static_cast<Op>(instruction.op);

	// If we need to do implicit bitcasts, make sure we do it with the correct type.
	uint32_t integer_width = get_integer_width_for_instruction(instruction);
	auto int_type = to_signed_basetype(integer_width);
	auto uint_type = to_unsigned_basetype(integer_width);

	switch (opcode)
	{
	// Sample mask input for Metal is not an array
	case OpLoad:
	{
		uint32_t id = ops[1];
		uint32_t ptr = ops[2];
		if (ir.meta[ptr].decoration.builtin_type == BuiltInSampleMask)
		{
			ir.meta[id].decoration.builtin_type = BuiltInSampleMask;
		}
		CompilerGLSL::emit_instruction(instruction);
		break;
	}

	// Comparisons
	case OpIEqual:
		MSL_BOP_CAST(==, int_type);
		break;

	case OpLogicalEqual:
	case OpFOrdEqual:
		MSL_BOP(==);
		break;

	case OpINotEqual:
		MSL_BOP_CAST(!=, int_type);
		break;

	case OpLogicalNotEqual:
	case OpFOrdNotEqual:
		MSL_BOP(!=);
		break;

	case OpUGreaterThan:
		MSL_BOP_CAST(>, uint_type);
		break;

	case OpSGreaterThan:
		MSL_BOP_CAST(>, int_type);
		break;

	case OpFOrdGreaterThan:
		MSL_BOP(>);
		break;

	case OpUGreaterThanEqual:
		MSL_BOP_CAST(>=, uint_type);
		break;

	case OpSGreaterThanEqual:
		MSL_BOP_CAST(>=, int_type);
		break;

	case OpFOrdGreaterThanEqual:
		MSL_BOP(>=);
		break;

	case OpULessThan:
		MSL_BOP_CAST(<, uint_type);
		break;

	case OpSLessThan:
		MSL_BOP_CAST(<, int_type);
		break;

	case OpFOrdLessThan:
		MSL_BOP(<);
		break;

	case OpULessThanEqual:
		MSL_BOP_CAST(<=, uint_type);
		break;

	case OpSLessThanEqual:
		MSL_BOP_CAST(<=, int_type);
		break;

	case OpFOrdLessThanEqual:
		MSL_BOP(<=);
		break;

	case OpFUnordEqual:
		MSL_UNORD_BOP(==);
		break;

	case OpFUnordNotEqual:
		MSL_UNORD_BOP(!=);
		break;

	case OpFUnordGreaterThan:
		MSL_UNORD_BOP(>);
		break;

	case OpFUnordGreaterThanEqual:
		MSL_UNORD_BOP(>=);
		break;

	case OpFUnordLessThan:
		MSL_UNORD_BOP(<);
		break;

	case OpFUnordLessThanEqual:
		MSL_UNORD_BOP(<=);
		break;

	// Derivatives
	case OpDPdx:
	case OpDPdxFine:
	case OpDPdxCoarse:
		MSL_UFOP(dfdx);
		register_control_dependent_expression(ops[1]);
		break;

	case OpDPdy:
	case OpDPdyFine:
	case OpDPdyCoarse:
		MSL_UFOP(dfdy);
		register_control_dependent_expression(ops[1]);
		break;

	case OpFwidth:
	case OpFwidthCoarse:
	case OpFwidthFine:
		MSL_UFOP(fwidth);
		register_control_dependent_expression(ops[1]);
		break;

	// Bitfield
	case OpBitFieldInsert:
	{
		emit_bitfield_insert_op(ops[0], ops[1], ops[2], ops[3], ops[4], ops[5], "insert_bits", SPIRType::UInt);
		break;
	}

	case OpBitFieldSExtract:
	{
		emit_trinary_func_op_bitextract(ops[0], ops[1], ops[2], ops[3], ops[4], "extract_bits", int_type, int_type,
		                                SPIRType::UInt, SPIRType::UInt);
		break;
	}

	case OpBitFieldUExtract:
	{
		emit_trinary_func_op_bitextract(ops[0], ops[1], ops[2], ops[3], ops[4], "extract_bits", uint_type, uint_type,
		                                SPIRType::UInt, SPIRType::UInt);
		break;
	}

	case OpBitReverse:
		// BitReverse does not have issues with sign since result type must match input type.
		MSL_UFOP(reverse_bits);
		break;

	case OpBitCount:
	{
		auto basetype = expression_type(ops[2]).basetype;
		emit_unary_func_op_cast(ops[0], ops[1], ops[2], "popcount", basetype, basetype);
		break;
	}

	case OpFRem:
		MSL_BFOP(fmod);
		break;
			
	case OpFMul:
		if (msl_options.invariant_float_math)
			MSL_BFOP(spvFMul);
		else
			MSL_BOP(*);
		break;
			
	case OpFAdd:
		if (msl_options.invariant_float_math)
			MSL_BFOP(spvFAdd);
		else
			MSL_BOP(+);
		break;

	// Atomics
	case OpAtomicExchange:
	{
		uint32_t result_type = ops[0];
		uint32_t id = ops[1];
		uint32_t ptr = ops[2];
		uint32_t mem_sem = ops[4];
		uint32_t val = ops[5];
		emit_atomic_func_op(result_type, id, "atomic_exchange_explicit", mem_sem, mem_sem, false, ptr, val);
		break;
	}

	case OpAtomicCompareExchange:
	{
		uint32_t result_type = ops[0];
		uint32_t id = ops[1];
		uint32_t ptr = ops[2];
		uint32_t mem_sem_pass = ops[4];
		uint32_t mem_sem_fail = ops[5];
		uint32_t val = ops[6];
		uint32_t comp = ops[7];
		emit_atomic_func_op(result_type, id, "atomic_compare_exchange_weak_explicit", mem_sem_pass, mem_sem_fail, true,
		                    ptr, comp, true, false, val);
		break;
	}

	case OpAtomicCompareExchangeWeak:
		SPIRV_CROSS_THROW("OpAtomicCompareExchangeWeak is only supported in kernel profile.");

	case OpAtomicLoad:
	{
		uint32_t result_type = ops[0];
		uint32_t id = ops[1];
		uint32_t ptr = ops[2];
		uint32_t mem_sem = ops[4];
		emit_atomic_func_op(result_type, id, "atomic_load_explicit", mem_sem, mem_sem, false, ptr, 0);
		break;
	}

	case OpAtomicStore:
	{
		uint32_t result_type = expression_type(ops[0]).self;
		uint32_t id = ops[0];
		uint32_t ptr = ops[0];
		uint32_t mem_sem = ops[2];
		uint32_t val = ops[3];
		emit_atomic_func_op(result_type, id, "atomic_store_explicit", mem_sem, mem_sem, false, ptr, val);
		break;
	}

#define MSL_AFMO_IMPL(op, valsrc, valconst)                                                                      \
	do                                                                                                           \
	{                                                                                                            \
		uint32_t result_type = ops[0];                                                                           \
		uint32_t id = ops[1];                                                                                    \
		uint32_t ptr = ops[2];                                                                                   \
		uint32_t mem_sem = ops[4];                                                                               \
		uint32_t val = valsrc;                                                                                   \
		emit_atomic_func_op(result_type, id, "atomic_fetch_" #op "_explicit", mem_sem, mem_sem, false, ptr, val, \
		                    false, valconst);                                                                    \
	} while (false)

#define MSL_AFMO(op) MSL_AFMO_IMPL(op, ops[5], false)
#define MSL_AFMIO(op) MSL_AFMO_IMPL(op, 1, true)

	case OpAtomicIIncrement:
		MSL_AFMIO(add);
		break;

	case OpAtomicIDecrement:
		MSL_AFMIO(sub);
		break;

	case OpAtomicIAdd:
		MSL_AFMO(add);
		break;

	case OpAtomicISub:
		MSL_AFMO(sub);
		break;

	case OpAtomicSMin:
	case OpAtomicUMin:
		MSL_AFMO(min);
		break;

	case OpAtomicSMax:
	case OpAtomicUMax:
		MSL_AFMO(max);
		break;

	case OpAtomicAnd:
		MSL_AFMO(and);
		break;

	case OpAtomicOr:
		MSL_AFMO(or);
		break;

	case OpAtomicXor:
		MSL_AFMO(xor);
		break;

	// Images

	// Reads == Fetches in Metal
	case OpImageRead:
	{
		// Mark that this shader reads from this image
		uint32_t img_id = ops[2];
		auto &type = expression_type(img_id);
		if (type.image.dim != DimSubpassData)
		{
			auto *p_var = maybe_get_backing_variable(img_id);
			if (p_var && has_decoration(p_var->self, DecorationNonReadable))
			{
				unset_decoration(p_var->self, DecorationNonReadable);
				force_recompile();
			}
		}

		emit_texture_op(instruction);
		break;
	}

	// Emulate texture2D atomic operations
	case OpImageTexelPointer:
	{
		// When using the pointer, we need to know which variable it is actually loaded from.
		auto *var = maybe_get_backing_variable(ops[2]);
		if (atomic_vars.find(var) != atomic_vars.end())
		{
			uint32_t result_type = ops[0];
			uint32_t id = ops[1];
			
			std::string coord = to_expression(ops[3]);
			auto &type = expression_type(ops[2]);
			if (type.image.dim == Dim2D)
			{
				coord = join("spvImage2DAtomicCoord(", coord, ", ", to_expression(ops[2]), ")");
			}
			
			// Storage buffer robustness
			if (msl_options.enforce_storge_buffer_bounds)
			{
				const auto *var_type = var ? maybe_get<SPIRType>(var->basetype) : nullptr;
				uint32_t var_index = get_metal_resource_index(*var,var_type->basetype);
				const auto &innertype = var_type->basetype == SPIRType::Image ? get<SPIRType>(var_type->image.type) : *var_type;
                uint32_t desc_set = get_decoration(ops[2], DecorationDescriptorSet);
                if (descriptor_set_is_argument_buffer(desc_set))
                {
                    coord = join("spvStorageBufferCoords(", convert_to_string(var_index), ", ", to_name(argument_buffer_ids[desc_set]), ".spvBufferSizeConstants, ", type_to_glsl(innertype), ", ", coord, ")");
                }
                else
                {
                    coord = join("spvStorageBufferCoords(", convert_to_string(var_index), ", spvBufferSizeConstants, ", type_to_glsl(innertype), ", ", coord, ")");
                }
			}
			
			auto &e = set<SPIRExpression>(id, join(to_expression(ops[2]), "_atomic[", coord, "]"), result_type, true);
			e.loaded_from = var ? var->self : 0;
		}
		else
		{
			uint32_t result_type = ops[0];
			uint32_t id = ops[1];
			auto &e = set<SPIRExpression>(id, join(to_expression(ops[2]), ", ", to_expression(ops[3])), result_type, true);

			// When using the pointer, we need to know which variable it is actually loaded from.
			e.loaded_from = var ? var->self : 0;
		}
		break;
	}

	case OpImageWrite:
	{
		uint32_t img_id = ops[0];
		uint32_t coord_id = ops[1];
		uint32_t texel_id = ops[2];
		const uint32_t *opt = &ops[3];
		uint32_t length = instruction.length - 3;

		// Bypass pointers because we need the real image struct
		auto &type = expression_type(img_id);
		auto &img_type = get<SPIRType>(type.self);

		// Ensure this image has been marked as being written to and force a
		// recommpile so that the image type output will include write access
		auto *p_var = maybe_get_backing_variable(img_id);
		if (p_var && has_decoration(p_var->self, DecorationNonWritable))
		{
			unset_decoration(p_var->self, DecorationNonWritable);
			force_recompile();
		}

		bool forward = false;
		uint32_t bias = 0;
		uint32_t lod = 0;
		uint32_t flags = 0;

		if (length)
		{
			flags = *opt++;
			length--;
		}

		auto test = [&](uint32_t &v, uint32_t flag) {
			if (length && (flags & flag))
			{
				v = *opt++;
				length--;
			}
		};

		test(bias, ImageOperandsBiasMask);
		test(lod, ImageOperandsLodMask);

		auto &texel_type = expression_type(texel_id);
		auto store_type = texel_type;
		store_type.vecsize = 4;

		statement(join(to_expression(img_id), ".write(",
		               remap_swizzle(store_type, texel_type.vecsize, to_expression(texel_id)), ", ",
		               to_function_args(img_id, img_type, true, false, false, coord_id, 0, 0, 0, 0, lod, 0, 0, 0, 0, 0,
		                                0, &forward),
		               ");"));

		if (p_var && variable_storage_is_aliased(*p_var))
			flush_all_aliased_variables();

		break;
	}

	case OpImageQuerySize:
	case OpImageQuerySizeLod:
	{
		uint32_t rslt_type_id = ops[0];
		auto &rslt_type = get<SPIRType>(rslt_type_id);

		uint32_t id = ops[1];

		uint32_t img_id = ops[2];
		string img_exp = to_expression(img_id);
		auto &img_type = expression_type(img_id);
		Dim img_dim = img_type.image.dim;
		bool img_is_array = img_type.image.arrayed;

		if (img_type.basetype != SPIRType::Image)
			SPIRV_CROSS_THROW("Invalid type for OpImageQuerySize.");

		string lod;
		if (opcode == OpImageQuerySizeLod)
		{
			// LOD index defaults to zero, so don't bother outputing level zero index
			string decl_lod = to_expression(ops[3]);
			if (decl_lod != "0")
				lod = decl_lod;
		}

		string expr = type_to_glsl(rslt_type) + "(";
		expr += img_exp + ".get_width(" + lod + ")";

		if (img_dim == Dim2D || img_dim == DimCube || img_dim == Dim3D)
			expr += ", " + img_exp + ".get_height(" + lod + ")";

		if (img_dim == Dim3D)
			expr += ", " + img_exp + ".get_depth(" + lod + ")";

		if (img_is_array)
		{
			expr += ", " + img_exp + ".get_array_size()";
			if (img_dim == DimCube && msl_options.emulate_cube_array)
				expr += " / 6";
		}

		expr += ")";

		emit_op(rslt_type_id, id, expr, should_forward(img_id));

		break;
	}

	case OpImageQueryLod:
	{
		if (!msl_options.supports_msl_version(2, 2))
			SPIRV_CROSS_THROW("ImageQueryLod is only supported on MSL 2.2 and up.");
		uint32_t result_type = ops[0];
		uint32_t id = ops[1];
		uint32_t image_id = ops[2];
		uint32_t coord_id = ops[3];
		emit_uninitialized_temporary_expression(result_type, id);

		auto sampler_expr = to_sampler_expression(image_id);
		auto *combined = maybe_get<SPIRCombinedImageSampler>(image_id);
		auto image_expr = combined ? to_expression(combined->image) : to_expression(image_id);

		// TODO: It is unclear if calculcate_clamped_lod also conditionally rounds
		// the reported LOD based on the sampler. NEAREST miplevel should
		// round the LOD, but LINEAR miplevel should not round.
		// Let's hope this does not become an issue ...
		statement(to_expression(id), ".x = ", image_expr, ".calculate_clamped_lod(", sampler_expr, ", ",
		          to_expression(coord_id), ");");
		statement(to_expression(id), ".y = ", image_expr, ".calculate_unclamped_lod(", sampler_expr, ", ",
		          to_expression(coord_id), ");");
		register_control_dependent_expression(id);
		break;
	}

#define MSL_ImgQry(qrytype)                                                                 \
	do                                                                                      \
	{                                                                                       \
		uint32_t rslt_type_id = ops[0];                                                     \
		auto &rslt_type = get<SPIRType>(rslt_type_id);                                      \
		uint32_t id = ops[1];                                                               \
		uint32_t img_id = ops[2];                                                           \
		string img_exp = to_expression(img_id);                                             \
		string expr = type_to_glsl(rslt_type) + "(" + img_exp + ".get_num_" #qrytype "())"; \
		emit_op(rslt_type_id, id, expr, should_forward(img_id));                            \
	} while (false)

	case OpImageQueryLevels:
		MSL_ImgQry(mip_levels);
		break;

	case OpImageQuerySamples:
		MSL_ImgQry(samples);
		break;

	case OpImage:
	{
		uint32_t result_type = ops[0];
		uint32_t id = ops[1];
		auto *combined = maybe_get<SPIRCombinedImageSampler>(ops[2]);

		if (combined)
		{
			auto &e = emit_op(result_type, id, to_expression(combined->image), true, true);
			auto *var = maybe_get_backing_variable(combined->image);
			if (var)
				e.loaded_from = var->self;
		}
		else
		{
			auto *var = maybe_get_backing_variable(ops[2]);
			SPIRExpression *e;
			if (var && has_extended_decoration(var->self, SPIRVCrossDecorationDynamicImageSampler))
				e = &emit_op(result_type, id, join(to_expression(ops[2]), ".plane0"), true, true);
			else
				e = &emit_op(result_type, id, to_expression(ops[2]), true, true);
			if (var)
				e->loaded_from = var->self;
		}
		break;
	}

	// Casting
	case OpQuantizeToF16:
	{
		uint32_t result_type = ops[0];
		uint32_t id = ops[1];
		uint32_t arg = ops[2];

		string exp;
		auto &type = get<SPIRType>(result_type);

		switch (type.vecsize)
		{
		case 1:
			exp = join("float(half(", to_expression(arg), "))");
			break;
		case 2:
			exp = join("float2(half2(", to_expression(arg), "))");
			break;
		case 3:
			exp = join("float3(half3(", to_expression(arg), "))");
			break;
		case 4:
			exp = join("float4(half4(", to_expression(arg), "))");
			break;
		default:
			SPIRV_CROSS_THROW("Illegal argument to OpQuantizeToF16.");
		}

		emit_op(result_type, id, exp, should_forward(arg));
		break;
	}

	case OpInBoundsAccessChain:
	case OpAccessChain:
	case OpPtrAccessChain:
		if (is_tessellation_shader())
		{
			if (!emit_tessellation_access_chain(ops, instruction.length))
				CompilerGLSL::emit_instruction(instruction);
		}
		else
			CompilerGLSL::emit_instruction(instruction);
		break;

	case OpStore:
		if (is_out_of_bounds_tessellation_level(ops[0]))
			break;

		if (maybe_emit_array_assignment(ops[0], ops[1]))
			break;

		CompilerGLSL::emit_instruction(instruction);
		break;

	// Compute barriers
	case OpMemoryBarrier:
		emit_barrier(0, ops[0], ops[1]);
		break;

	case OpControlBarrier:
		// In GLSL a memory barrier is often followed by a control barrier.
		// But in MSL, memory barriers are also control barriers, so don't
		// emit a simple control barrier if a memory barrier has just been emitted.
		if (previous_instruction_opcode != OpMemoryBarrier)
			emit_barrier(ops[0], ops[1], ops[2]);
		break;

	case OpOuterProduct:
	{
		uint32_t result_type = ops[0];
		uint32_t id = ops[1];
		uint32_t a = ops[2];
		uint32_t b = ops[3];
		
		auto *type_a = maybe_get<SPIRType>(a);
		auto *type_b = maybe_get<SPIRType>(b);

		auto &type = get<SPIRType>(result_type);
		string expr = type_to_glsl_constructor(type);
		expr += "(";
		for (uint32_t col = 0; col < type.columns; col++)
		{
			if (msl_options.invariant_float_math && type_a && type_b &&
				( (is_matrix(*type_a) && is_matrix(*type_b)) ||
				  (is_matrix(*type_a) && is_vector(*type_b)) ||
				  (is_vector(*type_a) && is_matrix(*type_b)) ) )
			{
				expr += "spvFMulMatrixMatrix(";
				expr += to_enclosed_expression(a);
				expr += ", ";
				expr += to_extract_component_expression(b, col);
				expr += ")";
			}
			else
			{
				expr += to_enclosed_expression(a);
				expr += " * ";
				expr += to_extract_component_expression(b, col);
			}
			if (col + 1 < type.columns)
				expr += ", ";
		}
		expr += ")";
		emit_op(result_type, id, expr, should_forward(a) && should_forward(b));
		inherit_expression_dependencies(id, a);
		inherit_expression_dependencies(id, b);
		break;
	}

	case OpVectorTimesMatrix:
	case OpMatrixTimesVector:
	{
		// If the matrix needs transpose, just flip the multiply order.
		auto *e = maybe_get<SPIRExpression>(ops[opcode == OpMatrixTimesVector ? 2 : 3]);
		if (e && e->need_transpose)
		{
			e->need_transpose = false;
			string expr;
			
			if (opcode == OpMatrixTimesVector)
			{
				expr = join(to_enclosed_unpacked_expression(ops[3]), " * ",
							enclose_expression(to_unpacked_row_major_matrix_expression(ops[2])));
			}
			else
			{
				if (msl_options.invariant_float_math)
				{
					expr = join("spvFMulMatrixVector(", enclose_expression(to_unpacked_row_major_matrix_expression(ops[3])), ", ",
								to_enclosed_unpacked_expression(ops[2]), ")");
				}
				else
				{
					expr = join(enclose_expression(to_unpacked_row_major_matrix_expression(ops[3])), " * ",
								to_enclosed_unpacked_expression(ops[2]));
				}
			}
			
			bool forward = should_forward(ops[2]) && should_forward(ops[3]);
			emit_op(ops[0], ops[1], expr, forward);
			e->need_transpose = true;
			inherit_expression_dependencies(ops[1], ops[2]);
			inherit_expression_dependencies(ops[1], ops[3]);
		}
		else if (opcode == OpMatrixTimesVector && msl_options.invariant_float_math)
			MSL_BFOP(spvFMulMatrixVector);
		else
			MSL_BOP(*);
		break;
	}
		
	case OpMatrixTimesMatrix:
	{
		auto *a = maybe_get<SPIRExpression>(ops[2]);
		auto *b = maybe_get<SPIRExpression>(ops[3]);
		
		// If both matrices need transpose, we can multiply in flipped order and tag the expression as transposed.
		// a^T * b^T = (b * a)^T.
		if (a && b && a->need_transpose && b->need_transpose)
		{
			a->need_transpose = false;
			b->need_transpose = false;
			
			std::string expr;
			if (msl_options.invariant_float_math)
			{
				expr = join("spvFMulMatrixMatrix(", enclose_expression(to_unpacked_row_major_matrix_expression(ops[3])), ", ",
							enclose_expression(to_unpacked_row_major_matrix_expression(ops[2])), ")");
			}
			else
			{
				expr = join(enclose_expression(to_unpacked_row_major_matrix_expression(ops[3])), " * ",
							enclose_expression(to_unpacked_row_major_matrix_expression(ops[2])));
			}
			
			bool forward = should_forward(ops[2]) && should_forward(ops[3]);
			auto &e = emit_op(ops[0], ops[1], expr, forward);
			e.need_transpose = true;
			a->need_transpose = true;
			b->need_transpose = true;
			inherit_expression_dependencies(ops[1], ops[2]);
			inherit_expression_dependencies(ops[1], ops[3]);
		}
		else if (msl_options.invariant_float_math)
			MSL_BFOP(spvFMulMatrixMatrix);
		else
			MSL_BOP(*);
		
		break;
	}
		
	case OpIAddCarry:
	case OpISubBorrow:
	{
		uint32_t result_type = ops[0];
		uint32_t result_id = ops[1];
		uint32_t op0 = ops[2];
		uint32_t op1 = ops[3];
		auto &type = get<SPIRType>(result_type);
		emit_uninitialized_temporary_expression(result_type, result_id);

		auto &res_type = get<SPIRType>(type.member_types[1]);
		if (opcode == OpIAddCarry)
		{
			statement(to_expression(result_id), ".", to_member_name(type, 0), " = ", to_enclosed_expression(op0), " + ",
			          to_enclosed_expression(op1), ";");
			statement(to_expression(result_id), ".", to_member_name(type, 1), " = select(", type_to_glsl(res_type),
			          "(1), ", type_to_glsl(res_type), "(0), ", to_expression(result_id), ".", to_member_name(type, 0),
			          " >= max(", to_expression(op0), ", ", to_expression(op1), "));");
		}
		else
		{
			statement(to_expression(result_id), ".", to_member_name(type, 0), " = ", to_enclosed_expression(op0), " - ",
			          to_enclosed_expression(op1), ";");
			statement(to_expression(result_id), ".", to_member_name(type, 1), " = select(", type_to_glsl(res_type),
			          "(1), ", type_to_glsl(res_type), "(0), ", to_enclosed_expression(op0),
			          " >= ", to_enclosed_expression(op1), ");");
		}
		break;
	}

	case OpUMulExtended:
	case OpSMulExtended:
	{
		uint32_t result_type = ops[0];
		uint32_t result_id = ops[1];
		uint32_t op0 = ops[2];
		uint32_t op1 = ops[3];
		auto &type = get<SPIRType>(result_type);
		emit_uninitialized_temporary_expression(result_type, result_id);

		statement(to_expression(result_id), ".", to_member_name(type, 0), " = ", to_enclosed_expression(op0), " * ",
		          to_enclosed_expression(op1), ";");
		statement(to_expression(result_id), ".", to_member_name(type, 1), " = mulhi(", to_expression(op0), ", ",
		          to_expression(op1), ");");
		break;
	}

	case OpArrayLength:
	{
		auto &type = expression_type(ops[2]);
		uint32_t offset = type_struct_member_offset(type, ops[3]);
		uint32_t stride = type_struct_member_array_stride(type, ops[3]);

		auto expr = join("(", to_buffer_size_expression(ops[2]), " - ", offset, ") / ", stride);
		emit_op(ops[0], ops[1], expr, true);
		break;
	}

	// SPV_INTEL_shader_integer_functions2
	case OpUCountLeadingZerosINTEL:
		MSL_UFOP(clz);
		break;

	case OpUCountTrailingZerosINTEL:
		MSL_UFOP(ctz);
		break;

	case OpAbsISubINTEL:
	case OpAbsUSubINTEL:
		MSL_BFOP(absdiff);
		break;

	case OpIAddSatINTEL:
	case OpUAddSatINTEL:
		MSL_BFOP(addsat);
		break;

	case OpIAverageINTEL:
	case OpUAverageINTEL:
		MSL_BFOP(hadd);
		break;

	case OpIAverageRoundedINTEL:
	case OpUAverageRoundedINTEL:
		MSL_BFOP(rhadd);
		break;

	case OpISubSatINTEL:
	case OpUSubSatINTEL:
		MSL_BFOP(subsat);
		break;

	case OpIMul32x16INTEL:
	{
		uint32_t result_type = ops[0];
		uint32_t id = ops[1];
		uint32_t a = ops[2], b = ops[3];
		bool forward = should_forward(a) && should_forward(b);
		emit_op(result_type, id, join("int(short(", to_expression(a), ")) * int(short(", to_expression(b), "))"),
		        forward);
		inherit_expression_dependencies(id, a);
		inherit_expression_dependencies(id, b);
		break;
	}

	case OpUMul32x16INTEL:
	{
		uint32_t result_type = ops[0];
		uint32_t id = ops[1];
		uint32_t a = ops[2], b = ops[3];
		bool forward = should_forward(a) && should_forward(b);
		emit_op(result_type, id, join("uint(ushort(", to_expression(a), ")) * uint(ushort(", to_expression(b), "))"),
		        forward);
		inherit_expression_dependencies(id, a);
		inherit_expression_dependencies(id, b);
		break;
	}

	case OpIsHelperInvocationEXT:
		if (msl_options.is_ios())
			SPIRV_CROSS_THROW("simd_is_helper_thread() is only supported on macOS.");
		else if (msl_options.is_macos() && !msl_options.supports_msl_version(2, 1))
			SPIRV_CROSS_THROW("simd_is_helper_thread() requires version 2.1 on macOS.");
		emit_op(ops[0], ops[1], "simd_is_helper_thread()", false);
		break;

	case OpBeginInvocationInterlockEXT:
	case OpEndInvocationInterlockEXT:
		if (!msl_options.supports_msl_version(2, 0))
			SPIRV_CROSS_THROW("Raster order groups require MSL 2.0.");
		break; // Nothing to do in the body

	default:
		CompilerGLSL::emit_instruction(instruction);
		break;
	}

	previous_instruction_opcode = opcode;
}

// If the underlying resource has been used for comparison then duplicate loads of that resource must be too
static inline bool image_opcode_is_sample_no_dref(Op op)
{
	switch (op)
	{
	case OpImageSampleExplicitLod:
	case OpImageSampleImplicitLod:
	case OpImageSampleProjExplicitLod:
	case OpImageSampleProjImplicitLod:
	case OpImageFetch:
	case OpImageRead:
	case OpImageSparseSampleExplicitLod:
	case OpImageSparseSampleImplicitLod:
	case OpImageSparseSampleProjExplicitLod:
	case OpImageSparseSampleProjImplicitLod:
	case OpImageSparseFetch:
	case OpImageSparseRead:
		return true;
		
	default:
		return false;
	}
}

void CompilerMSL::emit_texture_op(const Instruction &i)
{
	auto *ops = stream(i);
	auto op = static_cast<Op>(i.op);
	uint32_t length = i.length;
	
	vector<uint32_t> inherited_expressions;
	
	uint32_t result_type = ops[0];
	uint32_t id = ops[1];
	uint32_t img = ops[2];
	uint32_t coord = ops[3];
	uint32_t dref = 0;
	uint32_t comp = 0;
	bool gather = false;
	bool proj = false;
	bool fetch = false;
	const uint32_t *opt = nullptr;
	
	inherited_expressions.push_back(coord);
	
	switch (op)
	{
		case OpImageSampleDrefImplicitLod:
		case OpImageSampleDrefExplicitLod:
			dref = ops[4];
			opt = &ops[5];
			length -= 5;
			break;
			
		case OpImageSampleProjDrefImplicitLod:
		case OpImageSampleProjDrefExplicitLod:
			dref = ops[4];
			opt = &ops[5];
			length -= 5;
			proj = true;
			break;
			
		case OpImageDrefGather:
			dref = ops[4];
			opt = &ops[5];
			length -= 5;
			gather = true;
			break;
			
		case OpImageGather:
			comp = ops[4];
			opt = &ops[5];
			length -= 5;
			gather = true;
			break;
			
		case OpImageFetch:
		case OpImageRead: // Reads == fetches in Metal (other langs will not get here)
			opt = &ops[4];
			length -= 4;
			fetch = true;
			break;
			
		case OpImageSampleProjImplicitLod:
		case OpImageSampleProjExplicitLod:
			opt = &ops[4];
			length -= 4;
			proj = true;
			break;
			
		default:
			opt = &ops[4];
			length -= 4;
			break;
	}
	
	// Bypass pointers because we need the real image struct
	auto &type = expression_type(img);
	auto &imgtype = get<SPIRType>(type.self);
	
	uint32_t coord_components = 0;
	switch (imgtype.image.dim)
	{
		case spv::Dim1D:
			coord_components = 1;
			break;
		case spv::Dim2D:
			coord_components = 2;
			break;
		case spv::Dim3D:
			coord_components = 3;
			break;
		case spv::DimCube:
			coord_components = 3;
			break;
		case spv::DimBuffer:
			coord_components = 1;
			break;
		default:
			coord_components = 2;
			break;
	}
	
	if (dref)
		inherited_expressions.push_back(dref);
	
	if (proj)
		coord_components++;
	if (imgtype.image.arrayed)
		coord_components++;
	
	uint32_t bias = 0;
	uint32_t lod = 0;
	uint32_t grad_x = 0;
	uint32_t grad_y = 0;
	uint32_t coffset = 0;
	uint32_t offset = 0;
	uint32_t coffsets = 0;
	uint32_t sample = 0;
	uint32_t minlod = 0;
	uint32_t flags = 0;
	
	if (length)
	{
		flags = *opt++;
		length--;
	}
	
	auto test = [&](uint32_t &v, uint32_t flag) {
		if (length && (flags & flag))
		{
			v = *opt++;
			inherited_expressions.push_back(v);
			length--;
		}
	};
	
	test(bias, ImageOperandsBiasMask);
	test(lod, ImageOperandsLodMask);
	test(grad_x, ImageOperandsGradMask);
	test(grad_y, ImageOperandsGradMask);
	test(coffset, ImageOperandsConstOffsetMask);
	test(offset, ImageOperandsOffsetMask);
	test(coffsets, ImageOperandsConstOffsetsMask);
	test(sample, ImageOperandsSampleMask);
	test(minlod, ImageOperandsMinLodMask);
	
	string expr;
	bool forward = false;
	expr += to_function_name(img, imgtype, !!fetch, !!gather, !!proj, !!coffsets, (!!coffset || !!offset),
							 (!!grad_x || !!grad_y), !!dref, lod, minlod);
	expr += "(";
	expr += to_function_args(img, imgtype, fetch, gather, proj, coord, coord_components, dref, grad_x, grad_y, lod,
							 coffset, offset, bias, comp, sample, minlod, &forward);
	expr += ")";
	
	// texture(samplerXShadow) returns float. shadowX() returns vec4. Swizzle here.
	if (is_legacy() && image_is_comparison(imgtype, img))
		expr += ".r";
	
	// Sampling from a texture which was deduced to be a depth image, might actually return 1 component here.
	// Remap back to 4 components as sampling opcodes expect.
	bool image_is_depth;
	const auto *combined = maybe_get<SPIRCombinedImageSampler>(img);
	if (combined)
		image_is_depth = image_is_comparison(imgtype, combined->image);
	else
		image_is_depth = image_is_comparison(imgtype, img);
	
	if (image_is_depth && backend.comparison_image_samples_scalar && image_opcode_is_sample_no_dref(op))
	{
		expr = remap_swizzle(get<SPIRType>(result_type), 1, expr);
	}
	
	// Deals with reads from MSL. We might need to downconvert to fewer components.
	if (op == OpImageRead)
		expr = remap_swizzle(get<SPIRType>(result_type), 4, expr);
	
	// Use Metal's native frame-buffer fetch API for subpass inputs.
	if (imgtype.image.dim == DimSubpassData && msl_options.is_ios() && msl_options.ios_use_framebuffer_fetch_subpasses)
	{
		expr = to_expression(img);
	}

	emit_op(result_type, id, expr, forward);
	for (auto &inherit : inherited_expressions)
		inherit_expression_dependencies(id, inherit);
	
	switch (op)
	{
		case OpImageSampleDrefImplicitLod:
		case OpImageSampleImplicitLod:
		case OpImageSampleProjImplicitLod:
		case OpImageSampleProjDrefImplicitLod:
			register_control_dependent_expression(id);
			break;
			
		default:
			break;
	}
}

void CompilerMSL::emit_barrier(uint32_t id_exe_scope, uint32_t id_mem_scope, uint32_t id_mem_sem)
{
	if (get_execution_model() != ExecutionModelGLCompute && get_execution_model() != ExecutionModelTessellationControl)
		return;

	uint32_t exe_scope = id_exe_scope ? get<SPIRConstant>(id_exe_scope).scalar() : uint32_t(ScopeInvocation);
	uint32_t mem_scope = id_mem_scope ? get<SPIRConstant>(id_mem_scope).scalar() : uint32_t(ScopeInvocation);
	// Use the wider of the two scopes (smaller value)
	exe_scope = min(exe_scope, mem_scope);

	string bar_stmt;
	if ((msl_options.is_ios() && msl_options.supports_msl_version(1, 2)) || msl_options.supports_msl_version(2))
		bar_stmt = exe_scope < ScopeSubgroup ? "threadgroup_barrier" : "simdgroup_barrier";
	else
		bar_stmt = "threadgroup_barrier";
	bar_stmt += "(";

	uint32_t mem_sem = id_mem_sem ? get<SPIRConstant>(id_mem_sem).scalar() : uint32_t(MemorySemanticsMaskNone);

	// Use the | operator to combine flags if we can.
	if (msl_options.supports_msl_version(1, 2))
	{
		string mem_flags = "";
		// For tesc shaders, this also affects objects in the Output storage class.
		// Since in Metal, these are placed in a device buffer, we have to sync device memory here.
		if (get_execution_model() == ExecutionModelTessellationControl ||
		    (mem_sem & (MemorySemanticsUniformMemoryMask | MemorySemanticsCrossWorkgroupMemoryMask)))
			mem_flags += "mem_flags::mem_device";
		
		// Fix tessellation patch function processing
		if (get_execution_model() == ExecutionModelTessellationControl ||
			(mem_sem & (MemorySemanticsSubgroupMemoryMask | MemorySemanticsWorkgroupMemoryMask |
		               MemorySemanticsAtomicCounterMemoryMask)))
		{
			if (!mem_flags.empty())
				mem_flags += " | ";
			mem_flags += "mem_flags::mem_threadgroup";
		}
		if (mem_sem & MemorySemanticsImageMemoryMask)
		{
			if (!mem_flags.empty())
				mem_flags += " | ";
			mem_flags += "mem_flags::mem_texture";
		}

		if (mem_flags.empty())
			mem_flags = "mem_flags::mem_none";

		bar_stmt += mem_flags;
	}
	else
	{
		if ((mem_sem & (MemorySemanticsUniformMemoryMask | MemorySemanticsCrossWorkgroupMemoryMask)) &&
		    (mem_sem & (MemorySemanticsSubgroupMemoryMask | MemorySemanticsWorkgroupMemoryMask |
		                MemorySemanticsAtomicCounterMemoryMask)))
			bar_stmt += "mem_flags::mem_device_and_threadgroup";
		else if (mem_sem & (MemorySemanticsUniformMemoryMask | MemorySemanticsCrossWorkgroupMemoryMask))
			bar_stmt += "mem_flags::mem_device";
		else if (mem_sem & (MemorySemanticsSubgroupMemoryMask | MemorySemanticsWorkgroupMemoryMask |
		                    MemorySemanticsAtomicCounterMemoryMask))
			bar_stmt += "mem_flags::mem_threadgroup";
		else if (mem_sem & MemorySemanticsImageMemoryMask)
			bar_stmt += "mem_flags::mem_texture";
		else
			bar_stmt += "mem_flags::mem_none";
	}

	bar_stmt += ");";

	statement(bar_stmt);

	assert(current_emitting_block);
	flush_control_dependent_expressions(current_emitting_block->self);
	flush_all_active_variables();
}

void CompilerMSL::emit_array_copy(const string &lhs, uint32_t rhs_id, StorageClass lhs_storage,
                                  StorageClass rhs_storage)
{
	// Allow Metal to use the array<T> template to make arrays a value type.
	// This, however, cannot be used for threadgroup address specifiers, so consider the custom array copy as fallback.
	bool lhs_thread = (
		lhs_storage == StorageClassOutput ||
		lhs_storage == StorageClassFunction ||
		lhs_storage == StorageClassGeneric ||
		lhs_storage == StorageClassPrivate
	);
	bool rhs_thread = (
		rhs_storage == StorageClassInput ||
		rhs_storage == StorageClassFunction ||
		rhs_storage == StorageClassGeneric ||
		rhs_storage == StorageClassPrivate
	);
	
	// If threadgroup storage qualifiers are *not* used:
	// Avoid spvCopy* wrapper functions; Otherwise, spvUnsafeArray<> template cannot be used with that storage qualifier.
	if (lhs_thread && rhs_thread && !use_builtin_array)
	{
		statement(lhs, " = ", to_expression(rhs_id), ";");
	}
	else
	{
		// Assignment from an array initializer is fine.
		auto &type = expression_type(rhs_id);
		auto *var = maybe_get_backing_variable(rhs_id);

<<<<<<< HEAD
	// For the case where we have OpLoad triggering an array copy,
	// we cannot easily detect this case ahead of time since it's
	// context dependent. We might have to force a recompile here
	// if this is the only use of array copies in our shader.
	if (type.array.size() > 1)
	{
		if (type.array.size() > SPVFuncImplArrayCopyMultidimMax)
			SPIRV_CROSS_THROW("Cannot support this many dimensions for arrays of arrays.");
		auto func = static_cast<SPVFuncImpl>(SPVFuncImplArrayCopyMultidimBase + type.array.size());
		add_spv_func_and_recompile(func);
	}
	else
		add_spv_func_and_recompile(SPVFuncImplArrayCopy);

	bool lhs_thread =
	    lhs_storage == StorageClassOutput || lhs_storage == StorageClassFunction || lhs_storage == StorageClassGeneric || lhs_storage == StorageClassPrivate;
	bool rhs_thread =
	    rhs_storage == StorageClassInput || rhs_storage == StorageClassFunction || rhs_storage == StorageClassGeneric || rhs_storage == StorageClassPrivate;

	const char *tag = nullptr;
	if (lhs_thread && is_constant)
		tag = "FromConstantToStack";
	else if (lhs_storage == StorageClassWorkgroup && is_constant)
		tag = "FromConstantToThreadGroup";
	else if (lhs_thread && rhs_thread)
		tag = "FromStackToStack";
	else if (lhs_storage == StorageClassWorkgroup && rhs_thread)
		tag = "FromStackToThreadGroup";
	else if (lhs_thread && rhs_storage == StorageClassWorkgroup)
		tag = "FromThreadGroupToStack";
	else if (lhs_storage == StorageClassWorkgroup && rhs_storage == StorageClassWorkgroup)
		tag = "FromThreadGroupToThreadGroup";
	else
		SPIRV_CROSS_THROW("Unknown storage class used for copying arrays.");
=======
		// Unfortunately, we cannot template on address space in MSL,
		// so explicit address space redirection it is ...
		bool is_constant = false;
		if (ir.ids[rhs_id].get_type() == TypeConstant)
		{
			is_constant = true;
		}
		else if (var && var->remapped_variable && var->statically_assigned &&
				 ir.ids[var->static_expression].get_type() == TypeConstant)
		{
			is_constant = true;
		}

		// For the case where we have OpLoad triggering an array copy,
		// we cannot easily detect this case ahead of time since it's
		// context dependent. We might have to force a recompile here
		// if this is the only use of array copies in our shader.
		if (type.array.size() > 1)
		{
			if (type.array.size() > SPVFuncImplArrayCopyMultidimMax)
				SPIRV_CROSS_THROW("Cannot support this many dimensions for arrays of arrays.");
			auto func = static_cast<SPVFuncImpl>(SPVFuncImplArrayCopyMultidimBase + type.array.size());
			add_spv_func_and_recompile(func);
		}
		else
			add_spv_func_and_recompile(SPVFuncImplArrayCopy);

		const char *tag = nullptr;
		if (lhs_thread && is_constant)
			tag = "FromConstantToStack";
		else if (lhs_storage == StorageClassWorkgroup && is_constant)
			tag = "FromConstantToThreadGroup";
		else if (lhs_thread && rhs_thread)
			tag = "FromStackToStack";
		else if (lhs_storage == StorageClassWorkgroup && rhs_thread)
			tag = "FromStackToThreadGroup";
		else if (lhs_thread && rhs_storage == StorageClassWorkgroup)
			tag = "FromThreadGroupToStack";
		else if (lhs_storage == StorageClassWorkgroup && rhs_storage == StorageClassWorkgroup)
			tag = "FromThreadGroupToThreadGroup";
		else
			SPIRV_CROSS_THROW("Unknown storage class used for copying arrays.");
>>>>>>> 9f9276f5

		// Pass internal array of spvUnsafeArray<> into wrapper functions
		if (lhs_thread)
			statement("spvArrayCopy", tag, type.array.size(), "(", lhs, ".elements, ", to_expression(rhs_id), ");");
		else if (rhs_thread)
			statement("spvArrayCopy", tag, type.array.size(), "(", lhs, ", ", to_expression(rhs_id), ".elements);");
		else
			statement("spvArrayCopy", tag, type.array.size(), "(", lhs, ", ", to_expression(rhs_id), ");");
	}
}

// Since MSL does not allow arrays to be copied via simple variable assignment,
// if the LHS and RHS represent an assignment of an entire array, it must be
// implemented by calling an array copy function.
// Returns whether the struct assignment was emitted.
bool CompilerMSL::maybe_emit_array_assignment(uint32_t id_lhs, uint32_t id_rhs)
{
	// We only care about assignments of an entire array
	auto &type = expression_type(id_rhs);
	if (type.array.size() == 0)
		return false;

	auto *var = maybe_get<SPIRVariable>(id_lhs);

	// Is this a remapped, static constant? Don't do anything.
	if (var && var->remapped_variable && var->statically_assigned)
		return true;

	if (ir.ids[id_rhs].get_type() == TypeConstant && var && var->deferred_declaration)
	{
		// Special case, if we end up declaring a variable when assigning the constant array,
		// we can avoid the copy by directly assigning the constant expression.
		// This is likely necessary to be able to use a variable as a true look-up table, as it is unlikely
		// the compiler will be able to optimize the spvArrayCopy() into a constant LUT.
		// After a variable has been declared, we can no longer assign constant arrays in MSL unfortunately.
		statement(to_expression(id_lhs), " = ", constant_expression(get<SPIRConstant>(id_rhs)), ";");
		return true;
	}

	// Ensure the LHS variable has been declared
	auto *p_v_lhs = maybe_get_backing_variable(id_lhs);
	if (p_v_lhs)
		flush_variable_declaration(p_v_lhs->self);

	emit_array_copy(to_expression(id_lhs), id_rhs, get_backing_variable_storage(id_lhs),
	                get_backing_variable_storage(id_rhs));
	register_write(id_lhs);

	return true;
}

// Emits one of the atomic functions. In MSL, the atomic functions operate on pointers
void CompilerMSL::emit_atomic_func_op(uint32_t result_type, uint32_t result_id, const char *op, uint32_t mem_order_1,
                                      uint32_t mem_order_2, bool has_mem_order_2, uint32_t obj, uint32_t op1,
                                      bool op1_is_pointer, bool op1_is_literal, uint32_t op2)
{
	string exp = string(op) + "(";

	auto &type = get_pointee_type(expression_type(obj));
	exp += "(";
	auto *var = maybe_get_backing_variable(obj);
	if (!var)
		SPIRV_CROSS_THROW("No backing variable for atomic operation.");
	
	// Emulate texture2D atomic operations
	const auto &res_type = get<SPIRType>(var->basetype);
	if (res_type.storage == StorageClassUniformConstant && res_type.basetype == SPIRType::Image)
	{
		exp += "device";
	}
	else
	{
		exp += get_argument_address_space(*var);
	}
	
	exp += " atomic_";
	exp += type_to_glsl(type);
	exp += "*)";

	exp += "&";
	exp += to_enclosed_expression(obj);

	bool is_atomic_compare_exchange_strong = op1_is_pointer && op1;

	if (is_atomic_compare_exchange_strong)
	{
		assert(strcmp(op, "atomic_compare_exchange_weak_explicit") == 0);
		assert(op2);
		assert(has_mem_order_2);
		exp += ", &";
		exp += to_name(result_id);
		exp += ", ";
		exp += to_expression(op2);
		exp += ", ";
		exp += get_memory_order(mem_order_1);
		exp += ", ";
		exp += get_memory_order(mem_order_2);
		exp += ")";

		// MSL only supports the weak atomic compare exchange, so emit a CAS loop here.
		// The MSL function returns false if the atomic write fails OR the comparison test fails,
		// so we must validate that it wasn't the comparison test that failed before continuing
		// the CAS loop, otherwise it will loop infinitely, with the comparison test always failing.
		// The function updates the comparitor value from the memory value, so the additional
		// comparison test evaluates the memory value against the expected value.
		emit_uninitialized_temporary_expression(result_type, result_id);
		statement("do");
		begin_scope();
		statement(to_name(result_id), " = ", to_expression(op1), ";");
		end_scope_decl(join("while (!", exp, " && ", to_name(result_id), " == ", to_enclosed_expression(op1), ")"));
	}
	else
	{
		assert(strcmp(op, "atomic_compare_exchange_weak_explicit") != 0);
		if (op1)
		{
			if (op1_is_literal)
				exp += join(", ", op1);
			else
				exp += ", " + to_expression(op1);
		}
		if (op2)
			exp += ", " + to_expression(op2);

		exp += string(", ") + get_memory_order(mem_order_1);
		if (has_mem_order_2)
			exp += string(", ") + get_memory_order(mem_order_2);

		exp += ")";
		emit_op(result_type, result_id, exp, false);
	}

	flush_all_atomic_capable_variables();
}

// Metal only supports relaxed memory order for now
const char *CompilerMSL::get_memory_order(uint32_t)
{
	return "memory_order_relaxed";
}

// Override for MSL-specific extension syntax instructions
void CompilerMSL::emit_glsl_op(uint32_t result_type, uint32_t id, uint32_t eop, const uint32_t *args, uint32_t count)
{
	auto op = static_cast<GLSLstd450>(eop);

	// If we need to do implicit bitcasts, make sure we do it with the correct type.
	uint32_t integer_width = get_integer_width_for_glsl_instruction(op, args, count);
	auto int_type = to_signed_basetype(integer_width);
	auto uint_type = to_unsigned_basetype(integer_width);

	switch (op)
	{
	case GLSLstd450Atan2:
		emit_binary_func_op(result_type, id, args[0], args[1], "atan2");
		break;
	case GLSLstd450InverseSqrt:
		emit_unary_func_op(result_type, id, args[0], "rsqrt");
		break;
	case GLSLstd450RoundEven:
		emit_unary_func_op(result_type, id, args[0], "rint");
		break;

	case GLSLstd450FindILsb:
	{
		// In this template version of findLSB, we return T.
		auto basetype = expression_type(args[0]).basetype;
		emit_unary_func_op_cast(result_type, id, args[0], "spvFindLSB", basetype, basetype);
		break;
	}

	case GLSLstd450FindSMsb:
		emit_unary_func_op_cast(result_type, id, args[0], "spvFindSMSB", int_type, int_type);
		break;

	case GLSLstd450FindUMsb:
		emit_unary_func_op_cast(result_type, id, args[0], "spvFindUMSB", uint_type, uint_type);
		break;

	case GLSLstd450PackSnorm4x8:
		emit_unary_func_op(result_type, id, args[0], "pack_float_to_snorm4x8");
		break;
	case GLSLstd450PackUnorm4x8:
		emit_unary_func_op(result_type, id, args[0], "pack_float_to_unorm4x8");
		break;
	case GLSLstd450PackSnorm2x16:
		emit_unary_func_op(result_type, id, args[0], "pack_float_to_snorm2x16");
		break;
	case GLSLstd450PackUnorm2x16:
		emit_unary_func_op(result_type, id, args[0], "pack_float_to_unorm2x16");
		break;

	case GLSLstd450PackHalf2x16:
	{
		auto expr = join("as_type<uint>(half2(", to_expression(args[0]), "))");
		emit_op(result_type, id, expr, should_forward(args[0]));
		inherit_expression_dependencies(id, args[0]);
		break;
	}

	case GLSLstd450UnpackSnorm4x8:
		emit_unary_func_op(result_type, id, args[0], "unpack_snorm4x8_to_float");
		break;
	case GLSLstd450UnpackUnorm4x8:
		emit_unary_func_op(result_type, id, args[0], "unpack_unorm4x8_to_float");
		break;
	case GLSLstd450UnpackSnorm2x16:
		emit_unary_func_op(result_type, id, args[0], "unpack_snorm2x16_to_float");
		break;
	case GLSLstd450UnpackUnorm2x16:
		emit_unary_func_op(result_type, id, args[0], "unpack_unorm2x16_to_float");
		break;

	case GLSLstd450UnpackHalf2x16:
	{
		auto expr = join("float2(as_type<half2>(", to_expression(args[0]), "))");
		emit_op(result_type, id, expr, should_forward(args[0]));
		inherit_expression_dependencies(id, args[0]);
		break;
	}

	case GLSLstd450PackDouble2x32:
		emit_unary_func_op(result_type, id, args[0], "unsupported_GLSLstd450PackDouble2x32"); // Currently unsupported
		break;
	case GLSLstd450UnpackDouble2x32:
		emit_unary_func_op(result_type, id, args[0], "unsupported_GLSLstd450UnpackDouble2x32"); // Currently unsupported
		break;

	case GLSLstd450MatrixInverse:
	{
		auto &mat_type = get<SPIRType>(result_type);
		switch (mat_type.columns)
		{
		case 2:
			emit_unary_func_op(result_type, id, args[0], "spvInverse2x2");
			break;
		case 3:
			emit_unary_func_op(result_type, id, args[0], "spvInverse3x3");
			break;
		case 4:
			emit_unary_func_op(result_type, id, args[0], "spvInverse4x4");
			break;
		default:
			break;
		}
		break;
	}

	case GLSLstd450FMin:
		// If the result type isn't float, don't bother calling the specific
		// precise::/fast:: version. Metal doesn't have those for half and
		// double types.
		if (get<SPIRType>(result_type).basetype != SPIRType::Float)
			emit_binary_func_op(result_type, id, args[0], args[1], "min");
		else
			emit_binary_func_op(result_type, id, args[0], args[1], "fast::min");
		break;

	case GLSLstd450FMax:
		if (get<SPIRType>(result_type).basetype != SPIRType::Float)
			emit_binary_func_op(result_type, id, args[0], args[1], "max");
		else
			emit_binary_func_op(result_type, id, args[0], args[1], "fast::max");
		break;

	case GLSLstd450FClamp:
		// TODO: If args[1] is 0 and args[2] is 1, emit a saturate() call.
		if (get<SPIRType>(result_type).basetype != SPIRType::Float)
			emit_trinary_func_op(result_type, id, args[0], args[1], args[2], "clamp");
		else
			emit_trinary_func_op(result_type, id, args[0], args[1], args[2], "fast::clamp");
		break;

	case GLSLstd450NMin:
		if (get<SPIRType>(result_type).basetype != SPIRType::Float)
			emit_binary_func_op(result_type, id, args[0], args[1], "min");
		else
			emit_binary_func_op(result_type, id, args[0], args[1], "precise::min");
		break;

	case GLSLstd450NMax:
		if (get<SPIRType>(result_type).basetype != SPIRType::Float)
			emit_binary_func_op(result_type, id, args[0], args[1], "max");
		else
			emit_binary_func_op(result_type, id, args[0], args[1], "precise::max");
		break;

	case GLSLstd450NClamp:
		// TODO: If args[1] is 0 and args[2] is 1, emit a saturate() call.
		if (get<SPIRType>(result_type).basetype != SPIRType::Float)
			emit_trinary_func_op(result_type, id, args[0], args[1], args[2], "clamp");
		else
			emit_trinary_func_op(result_type, id, args[0], args[1], args[2], "precise::clamp");
		break;

		// TODO:
		//        GLSLstd450InterpolateAtCentroid (centroid_no_perspective qualifier)
		//        GLSLstd450InterpolateAtSample (sample_no_perspective qualifier)
		//        GLSLstd450InterpolateAtOffset

	case GLSLstd450Distance:
		// MSL does not support scalar versions here.
		if (expression_type(args[0]).vecsize == 1)
		{
			// Equivalent to length(a - b) -> abs(a - b).
			emit_op(result_type, id,
			        join("abs(", to_unpacked_expression(args[0]), " - ", to_unpacked_expression(args[1]), ")"),
			        should_forward(args[0]) && should_forward(args[1]));
			inherit_expression_dependencies(id, args[0]);
			inherit_expression_dependencies(id, args[1]);
		}
		else
			CompilerGLSL::emit_glsl_op(result_type, id, eop, args, count);
		break;

	case GLSLstd450Length:
		// MSL does not support scalar versions here.
		if (expression_type(args[0]).vecsize == 1)
		{
			// Equivalent to abs().
			emit_unary_func_op(result_type, id, args[0], "abs");
		}
		else
			CompilerGLSL::emit_glsl_op(result_type, id, eop, args, count);
		break;

	case GLSLstd450Normalize:
		// MSL does not support scalar versions here.
		if (expression_type(args[0]).vecsize == 1)
		{
			// Returns -1 or 1 for valid input, sign() does the job.
			emit_unary_func_op(result_type, id, args[0], "sign");
		}
		else
			CompilerGLSL::emit_glsl_op(result_type, id, eop, args, count);
		break;

	case GLSLstd450Reflect:
		if (get<SPIRType>(result_type).vecsize == 1)
			emit_binary_func_op(result_type, id, args[0], args[1], "spvReflect");
		else
			CompilerGLSL::emit_glsl_op(result_type, id, eop, args, count);
		break;

	case GLSLstd450Refract:
		if (get<SPIRType>(result_type).vecsize == 1)
			emit_trinary_func_op(result_type, id, args[0], args[1], args[2], "spvRefract");
		else
			CompilerGLSL::emit_glsl_op(result_type, id, eop, args, count);
		break;

	case GLSLstd450FaceForward:
		if (get<SPIRType>(result_type).vecsize == 1)
			emit_trinary_func_op(result_type, id, args[0], args[1], args[2], "spvFaceForward");
		else
			CompilerGLSL::emit_glsl_op(result_type, id, eop, args, count);
		break;

	case GLSLstd450Modf:
	case GLSLstd450Frexp:
	{
		// Special case. If the variable is a scalar access chain, we cannot use it directly. We have to emit a temporary.
		auto *ptr = maybe_get<SPIRExpression>(args[1]);
		if (ptr && ptr->access_chain && is_scalar(expression_type(args[1])))
		{
			register_call_out_argument(args[1]);
			forced_temporaries.insert(id);

			// Need to create temporaries and copy over to access chain after.
			// We cannot directly take the reference of a vector swizzle in MSL, even if it's scalar ...
			uint32_t &tmp_id = extra_sub_expressions[id];
			if (!tmp_id)
				tmp_id = ir.increase_bound_by(1);

			uint32_t tmp_type_id = get_pointee_type_id(ptr->expression_type);
			emit_uninitialized_temporary_expression(tmp_type_id, tmp_id);
			emit_binary_func_op(result_type, id, args[0], tmp_id, eop == GLSLstd450Modf ? "modf" : "frexp");
			statement(to_expression(args[1]), " = ", to_expression(tmp_id), ";");
		}
		else
			CompilerGLSL::emit_glsl_op(result_type, id, eop, args, count);
		break;
	}

	default:
		CompilerGLSL::emit_glsl_op(result_type, id, eop, args, count);
		break;
	}
}

void CompilerMSL::emit_spv_amd_shader_trinary_minmax_op(uint32_t result_type, uint32_t id, uint32_t eop,
                                                        const uint32_t *args, uint32_t count)
{
	enum AMDShaderTrinaryMinMax
	{
		FMin3AMD = 1,
		UMin3AMD = 2,
		SMin3AMD = 3,
		FMax3AMD = 4,
		UMax3AMD = 5,
		SMax3AMD = 6,
		FMid3AMD = 7,
		UMid3AMD = 8,
		SMid3AMD = 9
	};

	if (!msl_options.supports_msl_version(2, 1))
		SPIRV_CROSS_THROW("Trinary min/max functions require MSL 2.1.");

	auto op = static_cast<AMDShaderTrinaryMinMax>(eop);

	switch (op)
	{
	case FMid3AMD:
	case UMid3AMD:
	case SMid3AMD:
		emit_trinary_func_op(result_type, id, args[0], args[1], args[2], "median3");
		break;
	default:
		CompilerGLSL::emit_spv_amd_shader_trinary_minmax_op(result_type, id, eop, args, count);
		break;
	}
}

// Emit a structure declaration for the specified interface variable.
void CompilerMSL::emit_interface_block(uint32_t ib_var_id)
{
	if (ib_var_id)
	{
		auto &ib_var = get<SPIRVariable>(ib_var_id);
		auto &ib_type = get_variable_data_type(ib_var);
		assert(ib_type.basetype == SPIRType::Struct && !ib_type.member_types.empty());
		emit_struct(ib_type);
	}
}

// Emits the declaration signature of the specified function.
// If this is the entry point function, Metal-specific return value and function arguments are added.
void CompilerMSL::emit_function_prototype(SPIRFunction &func, const Bitset &)
{
	if (func.self != ir.default_entry_point)
		add_function_overload(func);

	local_variable_names = resource_names;
	string decl;

	processing_entry_point = func.self == ir.default_entry_point;

	// Metal helper functions must be static force-inline otherwise they will cause problems when linked together in a single Metallib.
	if (!processing_entry_point)
		statement(force_inline);

	auto &type = get<SPIRType>(func.return_type);

	if (type.array.empty())
	{
		decl += func_type_decl(type);
	}
	else
	{
		// We cannot return arrays in MSL, so "return" through an out variable.
		decl += "void";
	}

	decl += " ";
	decl += to_name(func.self);
	decl += "(";

	if (!type.array.empty())
	{
		// Fake arrays returns by writing to an out array instead.
		decl += "thread ";
		decl += type_to_glsl(type);
		decl += " (&SPIRV_Cross_return_value)";
		decl += type_to_array_glsl(type);
		if (!func.arguments.empty())
			decl += ", ";
	}

	if (processing_entry_point)
	{
		if (msl_options.argument_buffers)
			decl += entry_point_args_argument_buffer(!func.arguments.empty());
		else
			decl += entry_point_args_classic(!func.arguments.empty());

		// If entry point function has variables that require early declaration,
		// ensure they each have an empty initializer, creating one if needed.
		// This is done at this late stage because the initialization expression
		// is cleared after each compilation pass.
		for (auto var_id : vars_needing_early_declaration)
		{
			auto &ed_var = get<SPIRVariable>(var_id);
			ID &initializer = ed_var.initializer;
			if (!initializer)
				initializer = ir.increase_bound_by(1);

			// Do not override proper initializers.
			if (ir.ids[initializer].get_type() == TypeNone || ir.ids[initializer].get_type() == TypeExpression)
				set<SPIRExpression>(ed_var.initializer, "{}", ed_var.basetype, true);
		}
	}

	for (auto &arg : func.arguments)
	{
		uint32_t name_id = arg.id;

		auto *var = maybe_get<SPIRVariable>(arg.id);
		if (var)
		{
			// If we need to modify the name of the variable, make sure we modify the original variable.
			// Our alias is just a shadow variable.
			if (arg.alias_global_variable && var->basevariable)
				name_id = var->basevariable;

			var->parameter = &arg; // Hold a pointer to the parameter so we can invalidate the readonly field if needed.
		}

		add_local_variable_name(name_id);

		decl += argument_decl(arg);

		bool is_dynamic_img_sampler = has_extended_decoration(arg.id, SPIRVCrossDecorationDynamicImageSampler);

		auto &arg_type = get<SPIRType>(arg.type);
		if (arg_type.basetype == SPIRType::SampledImage && !is_dynamic_img_sampler)
		{
			// Manufacture automatic plane args for multiplanar texture
			uint32_t planes = 1;
			if (auto *constexpr_sampler = find_constexpr_sampler(name_id))
				if (constexpr_sampler->ycbcr_conversion_enable)
					planes = constexpr_sampler->planes;
			for (uint32_t i = 1; i < planes; i++)
				decl += join(", ", argument_decl(arg), plane_name_suffix, i);

			// Manufacture automatic sampler arg for SampledImage texture
			if (arg_type.image.dim != DimBuffer)
				decl += join(", thread const ", sampler_type(arg_type), " ", to_sampler_expression(arg.id));
		}

		// Manufacture automatic swizzle arg.
		if (msl_options.swizzle_texture_samples && has_sampled_images && is_sampled_image_type(arg_type) &&
		    !is_dynamic_img_sampler)
		{
			bool arg_is_array = !arg_type.array.empty();
			decl += join(", constant uint", arg_is_array ? "* " : "& ", to_swizzle_expression(arg.id));
		}

		if (buffers_requiring_array_length.count(name_id))
		{
			bool arg_is_array = !arg_type.array.empty();
			decl += join(", constant uint", arg_is_array ? "* " : "& ", to_buffer_size_expression(name_id));
		}

		if (&arg != &func.arguments.back())
			decl += ", ";
	}

	decl += ")";
	statement(decl);
}

static bool needs_chroma_reconstruction(const MSLConstexprSampler *constexpr_sampler)
{
	// For now, only multiplanar images need explicit reconstruction. GBGR and BGRG images
	// use implicit reconstruction.
	return constexpr_sampler && constexpr_sampler->ycbcr_conversion_enable && constexpr_sampler->planes > 1;
}

// Returns the texture sampling function string for the specified image and sampling characteristics.
string CompilerMSL::to_function_name(VariableID img, const SPIRType &imgtype, bool is_fetch, bool is_gather, bool, bool,
                                     bool, bool, bool has_dref, uint32_t, uint32_t)
{
	const MSLConstexprSampler *constexpr_sampler = nullptr;
	bool is_dynamic_img_sampler = false;
	if (auto *var = maybe_get_backing_variable(img))
	{
		constexpr_sampler = find_constexpr_sampler(var->basevariable ? var->basevariable : VariableID(var->self));
		is_dynamic_img_sampler = has_extended_decoration(var->self, SPIRVCrossDecorationDynamicImageSampler);
	}

	// Special-case gather. We have to alter the component being looked up
	// in the swizzle case.
	if (msl_options.swizzle_texture_samples && is_gather && !is_dynamic_img_sampler &&
	    (!constexpr_sampler || !constexpr_sampler->ycbcr_conversion_enable))
	{
		add_spv_func_and_recompile(imgtype.image.depth ? SPVFuncImplGatherCompareSwizzle : SPVFuncImplGatherSwizzle);
		return imgtype.image.depth ? "spvGatherCompareSwizzle" : "spvGatherSwizzle";
	}

	auto *combined = maybe_get<SPIRCombinedImageSampler>(img);

	// Texture reference
	string fname;
	if (needs_chroma_reconstruction(constexpr_sampler) && !is_dynamic_img_sampler)
	{
		if (constexpr_sampler->planes != 2 && constexpr_sampler->planes != 3)
			SPIRV_CROSS_THROW("Unhandled number of color image planes!");
		// 444 images aren't downsampled, so we don't need to do linear filtering.
		if (constexpr_sampler->resolution == MSL_FORMAT_RESOLUTION_444 ||
		    constexpr_sampler->chroma_filter == MSL_SAMPLER_FILTER_NEAREST)
		{
			if (constexpr_sampler->planes == 2)
				add_spv_func_and_recompile(SPVFuncImplChromaReconstructNearest2Plane);
			else
				add_spv_func_and_recompile(SPVFuncImplChromaReconstructNearest3Plane);
			fname = "spvChromaReconstructNearest";
		}
		else // Linear with a downsampled format
		{
			fname = "spvChromaReconstructLinear";
			switch (constexpr_sampler->resolution)
			{
			case MSL_FORMAT_RESOLUTION_444:
				assert(false);
				break; // not reached
			case MSL_FORMAT_RESOLUTION_422:
				switch (constexpr_sampler->x_chroma_offset)
				{
				case MSL_CHROMA_LOCATION_COSITED_EVEN:
					if (constexpr_sampler->planes == 2)
						add_spv_func_and_recompile(SPVFuncImplChromaReconstructLinear422CositedEven2Plane);
					else
						add_spv_func_and_recompile(SPVFuncImplChromaReconstructLinear422CositedEven3Plane);
					fname += "422CositedEven";
					break;
				case MSL_CHROMA_LOCATION_MIDPOINT:
					if (constexpr_sampler->planes == 2)
						add_spv_func_and_recompile(SPVFuncImplChromaReconstructLinear422Midpoint2Plane);
					else
						add_spv_func_and_recompile(SPVFuncImplChromaReconstructLinear422Midpoint3Plane);
					fname += "422Midpoint";
					break;
				default:
					SPIRV_CROSS_THROW("Invalid chroma location.");
				}
				break;
			case MSL_FORMAT_RESOLUTION_420:
				fname += "420";
				switch (constexpr_sampler->x_chroma_offset)
				{
				case MSL_CHROMA_LOCATION_COSITED_EVEN:
					switch (constexpr_sampler->y_chroma_offset)
					{
					case MSL_CHROMA_LOCATION_COSITED_EVEN:
						if (constexpr_sampler->planes == 2)
							add_spv_func_and_recompile(
							    SPVFuncImplChromaReconstructLinear420XCositedEvenYCositedEven2Plane);
						else
							add_spv_func_and_recompile(
							    SPVFuncImplChromaReconstructLinear420XCositedEvenYCositedEven3Plane);
						fname += "XCositedEvenYCositedEven";
						break;
					case MSL_CHROMA_LOCATION_MIDPOINT:
						if (constexpr_sampler->planes == 2)
							add_spv_func_and_recompile(
							    SPVFuncImplChromaReconstructLinear420XCositedEvenYMidpoint2Plane);
						else
							add_spv_func_and_recompile(
							    SPVFuncImplChromaReconstructLinear420XCositedEvenYMidpoint3Plane);
						fname += "XCositedEvenYMidpoint";
						break;
					default:
						SPIRV_CROSS_THROW("Invalid Y chroma location.");
					}
					break;
				case MSL_CHROMA_LOCATION_MIDPOINT:
					switch (constexpr_sampler->y_chroma_offset)
					{
					case MSL_CHROMA_LOCATION_COSITED_EVEN:
						if (constexpr_sampler->planes == 2)
							add_spv_func_and_recompile(
							    SPVFuncImplChromaReconstructLinear420XMidpointYCositedEven2Plane);
						else
							add_spv_func_and_recompile(
							    SPVFuncImplChromaReconstructLinear420XMidpointYCositedEven3Plane);
						fname += "XMidpointYCositedEven";
						break;
					case MSL_CHROMA_LOCATION_MIDPOINT:
						if (constexpr_sampler->planes == 2)
							add_spv_func_and_recompile(SPVFuncImplChromaReconstructLinear420XMidpointYMidpoint2Plane);
						else
							add_spv_func_and_recompile(SPVFuncImplChromaReconstructLinear420XMidpointYMidpoint3Plane);
						fname += "XMidpointYMidpoint";
						break;
					default:
						SPIRV_CROSS_THROW("Invalid Y chroma location.");
					}
					break;
				default:
					SPIRV_CROSS_THROW("Invalid X chroma location.");
				}
				break;
			default:
				SPIRV_CROSS_THROW("Invalid format resolution.");
			}
		}
	}
	else
	{
		fname = to_expression(combined ? combined->image : img) + ".";

		// Texture function and sampler
		if (is_fetch)
			fname += "read";
		else if (is_gather)
			fname += "gather";
		else
			fname += "sample";

		if (has_dref)
			fname += "_compare";
	}

	return fname;
}

string CompilerMSL::convert_to_f32(const string &expr, uint32_t components)
{
	SPIRType t;
	t.basetype = SPIRType::Float;
	t.vecsize = components;
	t.columns = 1;
	return join(type_to_glsl_constructor(t), "(", expr, ")");
}

static inline bool sampling_type_needs_f32_conversion(const SPIRType &type)
{
	// Double is not supported to begin with, but doesn't hurt to check for completion.
	return type.basetype == SPIRType::Half || type.basetype == SPIRType::Double;
}

// Returns the function args for a texture sampling function for the specified image and sampling characteristics.
string CompilerMSL::to_function_args(VariableID img, const SPIRType &imgtype, bool is_fetch, bool is_gather,
                                     bool is_proj, uint32_t coord, uint32_t, uint32_t dref, uint32_t grad_x,
                                     uint32_t grad_y, uint32_t lod, uint32_t coffset, uint32_t offset, uint32_t bias,
                                     uint32_t comp, uint32_t sample, uint32_t minlod, bool *p_forward)
{
	const MSLConstexprSampler *constexpr_sampler = nullptr;
	bool is_dynamic_img_sampler = false;
	if (auto *var = maybe_get_backing_variable(img))
	{
		constexpr_sampler = find_constexpr_sampler(var->basevariable ? var->basevariable : VariableID(var->self));
		is_dynamic_img_sampler = has_extended_decoration(var->self, SPIRVCrossDecorationDynamicImageSampler);
	}

	string farg_str;
	bool forward = true;

	if (!is_dynamic_img_sampler)
	{
		// Texture reference (for some cases)
		if (needs_chroma_reconstruction(constexpr_sampler))
		{
			// Multiplanar images need two or three textures.
			farg_str += to_expression(img);
			for (uint32_t i = 1; i < constexpr_sampler->planes; i++)
				farg_str += join(", ", to_expression(img), plane_name_suffix, i);
		}
		else if ((!constexpr_sampler || !constexpr_sampler->ycbcr_conversion_enable) &&
		         msl_options.swizzle_texture_samples && is_gather)
		{
			auto *combined = maybe_get<SPIRCombinedImageSampler>(img);
			farg_str += to_expression(combined ? combined->image : img);
		}

		// Sampler reference
		if (!is_fetch)
		{
			if (!farg_str.empty())
				farg_str += ", ";
			farg_str += to_sampler_expression(img);
		}

		if ((!constexpr_sampler || !constexpr_sampler->ycbcr_conversion_enable) &&
		    msl_options.swizzle_texture_samples && is_gather)
		{
			// Add the swizzle constant from the swizzle buffer.
			farg_str += ", " + to_swizzle_expression(img);
			used_swizzle_buffer = true;
		}

		// Swizzled gather puts the component before the other args, to allow template
		// deduction to work.
		if (comp && msl_options.swizzle_texture_samples)
		{
			forward = should_forward(comp);
			farg_str += ", " + to_component_argument(comp);
		}
	}

	// Texture coordinates
	forward = forward && should_forward(coord);
	auto coord_expr = to_enclosed_expression(coord);
	auto &coord_type = expression_type(coord);
	bool coord_is_fp = type_is_floating_point(coord_type);
	bool is_cube_fetch = false;

	string tex_coords = coord_expr;
	uint32_t alt_coord_component = 0;

	switch (imgtype.image.dim)
	{

	case Dim1D:
		if (coord_type.vecsize > 1)
			tex_coords = enclose_expression(tex_coords) + ".x";

		if (is_fetch)
			tex_coords = "uint(" + round_fp_tex_coords(tex_coords, coord_is_fp) + ")";
		else if (sampling_type_needs_f32_conversion(coord_type))
			tex_coords = convert_to_f32(tex_coords, 1);

		alt_coord_component = 1;
		break;

	case DimBuffer:
		if (coord_type.vecsize > 1)
			tex_coords = enclose_expression(tex_coords) + ".x";

		if (msl_options.texture_buffer_native)
		{
			tex_coords = "uint(" + round_fp_tex_coords(tex_coords, coord_is_fp) + ")";
		}
		else
		{
			// Metal texel buffer textures are 2D, so convert 1D coord to 2D.
			// Support for Metal 2.1's new texture_buffer type.
			if (is_fetch)
			{
				if (msl_options.texel_buffer_texture_width > 0)
				{
					tex_coords = "spvTexelBufferCoord(" + round_fp_tex_coords(tex_coords, coord_is_fp) + ")";
				}
				else
				{
					tex_coords = "spvTexelBufferCoord(" + round_fp_tex_coords(tex_coords, coord_is_fp) + ", " + to_expression(img) + ")";
				}
			}
		}

		alt_coord_component = 1;
		break;

	case DimSubpassData:
		// Use Metal's native frame-buffer fetch API for subpass inputs.
		if (!msl_options.is_ios() || !msl_options.ios_use_framebuffer_fetch_subpasses)
		{
			if (imgtype.image.ms)
				tex_coords = "uint2(gl_FragCoord.xy)";
			else
				tex_coords = join("uint2(gl_FragCoord.xy), 0");
		}
		break;

	case Dim2D:
		if (coord_type.vecsize > 2)
			tex_coords = enclose_expression(tex_coords) + ".xy";

		if (is_fetch)
			tex_coords = "uint2(" + round_fp_tex_coords(tex_coords, coord_is_fp) + ")";
		else if (sampling_type_needs_f32_conversion(coord_type))
			tex_coords = convert_to_f32(tex_coords, 2);

		alt_coord_component = 2;
		break;

	case Dim3D:
		if (coord_type.vecsize > 3)
			tex_coords = enclose_expression(tex_coords) + ".xyz";

		if (is_fetch)
			tex_coords = "uint3(" + round_fp_tex_coords(tex_coords, coord_is_fp) + ")";
		else if (sampling_type_needs_f32_conversion(coord_type))
			tex_coords = convert_to_f32(tex_coords, 3);

		alt_coord_component = 3;
		break;

	case DimCube:
		if (is_fetch)
		{
			is_cube_fetch = true;
			tex_coords += ".xy";
			tex_coords = "uint2(" + round_fp_tex_coords(tex_coords, coord_is_fp) + ")";
		}
		else
		{
			if (coord_type.vecsize > 3)
				tex_coords = enclose_expression(tex_coords) + ".xyz";
		}

		if (sampling_type_needs_f32_conversion(coord_type))
			tex_coords = convert_to_f32(tex_coords, 3);

		alt_coord_component = 3;
		break;

	default:
		break;
	}

	if (is_fetch && offset)
	{
		// Fetch offsets must be applied directly to the coordinate.
		forward = forward && should_forward(offset);
		auto &type = expression_type(offset);
		if (type.basetype != SPIRType::UInt)
			tex_coords += " + " + bitcast_expression(SPIRType::UInt, offset);
		else
			tex_coords += " + " + to_enclosed_expression(offset);
	}
	else if (is_fetch && coffset)
	{
		// Fetch offsets must be applied directly to the coordinate.
		forward = forward && should_forward(coffset);
		auto &type = expression_type(coffset);
		if (type.basetype != SPIRType::UInt)
			tex_coords += " + " + bitcast_expression(SPIRType::UInt, coffset);
		else
			tex_coords += " + " + to_enclosed_expression(coffset);
	}

	// If projection, use alt coord as divisor
	if (is_proj)
	{
		if (sampling_type_needs_f32_conversion(coord_type))
			tex_coords += " / " + convert_to_f32(to_extract_component_expression(coord, alt_coord_component), 1);
		else
			tex_coords += " / " + to_extract_component_expression(coord, alt_coord_component);
	}

	if (!farg_str.empty())
		farg_str += ", ";
	
	if (imgtype.image.arrayed && msl_options.emulate_cube_array)
	{
		farg_str += "spvCubemapTo2DArrayFace(" + tex_coords + ").xy";
		
		if (is_cube_fetch)
			farg_str += ", uint(" + to_extract_component_expression(coord, 2) + ")";
		else
			farg_str += ", uint(spvCubemapTo2DArrayFace(" + tex_coords + ").z) + (uint(" + to_extract_component_expression(coord, 2) + ") * 6u)";
		
		add_spv_func_and_recompile(SPVFuncImplCubemapTo2DArrayFace);
	}
	else
	{
		farg_str += tex_coords;
		
		// If fetch from cube, add face explicitly
		if (is_cube_fetch)
		{
			// Special case for cube arrays, face and layer are packed in one dimension.
			if (imgtype.image.arrayed)
				farg_str += ", uint(" + to_extract_component_expression(coord, 2) + ") % 6u";
			else
				farg_str += ", uint(" + round_fp_tex_coords(to_extract_component_expression(coord, 2), coord_is_fp) + ")";
		}
		
		// If array, use alt coord
		if (imgtype.image.arrayed)
		{
			// Special case for cube arrays, face and layer are packed in one dimension.
			if (imgtype.image.dim == DimCube && is_fetch)
				farg_str += ", uint(" + to_extract_component_expression(coord, 2) + ") / 6u";
			else
				farg_str += ", uint(" + round_fp_tex_coords(to_extract_component_expression(coord, alt_coord_component), coord_is_fp) + ")";
		}
	}
	
	// Depth compare reference value
	if (dref)
	{
		forward = forward && should_forward(dref);
		farg_str += ", ";

		auto &dref_type = expression_type(dref);

		string dref_expr;
		if (is_proj)
			dref_expr =
			    join(to_enclosed_expression(dref), " / ", to_extract_component_expression(coord, alt_coord_component));
		else
			dref_expr = to_expression(dref);

		if (sampling_type_needs_f32_conversion(dref_type))
			dref_expr = convert_to_f32(dref_expr, 1);

		farg_str += dref_expr;

		if (msl_options.is_macos() && (grad_x || grad_y))
		{
			// For sample compare, MSL does not support gradient2d for all targets (only iOS apparently according to docs).
			// However, the most common case here is to have a constant gradient of 0, as that is the only way to express
			// LOD == 0 in GLSL with sampler2DArrayShadow (cascaded shadow mapping).
			// We will detect a compile-time constant 0 value for gradient and promote that to level(0) on MSL.
			bool constant_zero_x = !grad_x || expression_is_constant_null(grad_x);
			bool constant_zero_y = !grad_y || expression_is_constant_null(grad_y);
			if (constant_zero_x && constant_zero_y)
			{
				lod = 0;
				grad_x = 0;
				grad_y = 0;
				farg_str += ", level(0)";
			}
			else
			{
				SPIRV_CROSS_THROW("Using non-constant 0.0 gradient() qualifier for sample_compare. This is not "
				                  "supported in MSL macOS.");
			}
		}

		if (msl_options.is_macos() && bias)
		{
			// Bias is not supported either on macOS with sample_compare.
			// Verify it is compile-time zero, and drop the argument.
			if (expression_is_constant_null(bias))
			{
				bias = 0;
			}
			else
			{
				SPIRV_CROSS_THROW(
				    "Using non-constant 0.0 bias() qualifier for sample_compare. This is not supported in MSL macOS.");
			}
		}
	}

	// LOD Options
	// Metal does not support LOD for 1D textures.
	if (bias && imgtype.image.dim != Dim1D)
	{
		forward = forward && should_forward(bias);
		farg_str += ", bias(" + to_expression(bias) + ")";
	}

	// Metal does not support LOD for 1D textures.
	if (lod && imgtype.image.dim != Dim1D)
	{
		forward = forward && should_forward(lod);
		if (is_fetch)
		{
			farg_str += ", " + to_expression(lod);
		}
		else
		{
			farg_str += ", level(" + to_expression(lod) + ")";
		}
	}
	else if (is_fetch && !lod && imgtype.image.dim != Dim1D && imgtype.image.dim != DimBuffer && !imgtype.image.ms &&
	         imgtype.image.sampled != 2)
	{
		// Lod argument is optional in OpImageFetch, but we require a LOD value, pick 0 as the default.
		// Check for sampled type as well, because is_fetch is also used for OpImageRead in MSL.
		farg_str += ", 0";
	}

	// Metal does not support LOD for 1D textures.
	if ((grad_x || grad_y) && imgtype.image.dim != Dim1D)
	{
		forward = forward && should_forward(grad_x);
		forward = forward && should_forward(grad_y);
		string grad_opt;
		switch (imgtype.image.dim)
		{
		case Dim2D:
			grad_opt = "2d";
			break;
		case Dim3D:
			grad_opt = "3d";
			break;
		case DimCube:
			if (imgtype.image.arrayed && msl_options.emulate_cube_array)
				grad_opt = "2d";
			else
				grad_opt = "cube";
			break;
		default:
			grad_opt = "unsupported_gradient_dimension";
			break;
		}
		farg_str += ", gradient" + grad_opt + "(" + to_expression(grad_x) + ", " + to_expression(grad_y) + ")";
	}

	if (minlod)
	{
		if (msl_options.is_macos())
		{
			if (!msl_options.supports_msl_version(2, 2))
				SPIRV_CROSS_THROW("min_lod_clamp() is only supported in MSL 2.2+ and up on macOS.");
		}
		else if (msl_options.is_ios())
			SPIRV_CROSS_THROW("min_lod_clamp() is not supported on iOS.");

		forward = forward && should_forward(minlod);
		farg_str += ", min_lod_clamp(" + to_expression(minlod) + ")";
	}

	// Add offsets
	string offset_expr;
	if (coffset && !is_fetch)
	{
		forward = forward && should_forward(coffset);
		offset_expr = to_expression(coffset);
	}
	else if (offset && !is_fetch)
	{
		forward = forward && should_forward(offset);
		offset_expr = to_expression(offset);
	}

	if (!offset_expr.empty())
	{
		switch (imgtype.image.dim)
		{
		case Dim2D:
			if (coord_type.vecsize > 2)
				offset_expr = enclose_expression(offset_expr) + ".xy";

			farg_str += ", " + offset_expr;
			break;

		case Dim3D:
			if (coord_type.vecsize > 3)
				offset_expr = enclose_expression(offset_expr) + ".xyz";

			farg_str += ", " + offset_expr;
			break;

		default:
			break;
		}
	}

	if (comp)
	{
		// If 2D has gather component, ensure it also has an offset arg
		if (imgtype.image.dim == Dim2D && offset_expr.empty())
			farg_str += ", int2(0)";

		if (!msl_options.swizzle_texture_samples || is_dynamic_img_sampler)
		{
			forward = forward && should_forward(comp);
			farg_str += ", " + to_component_argument(comp);
		}
	}

	if (sample)
	{
		forward = forward && should_forward(sample);
		farg_str += ", ";
		farg_str += to_expression(sample);
	}

	*p_forward = forward;

	return farg_str;
}

// If the texture coordinates are floating point, invokes MSL round() function to round them.
string CompilerMSL::round_fp_tex_coords(string tex_coords, bool coord_is_fp)
{
	return coord_is_fp ? ("round(" + tex_coords + ")") : tex_coords;
}

// Returns a string to use in an image sampling function argument.
// The ID must be a scalar constant.
string CompilerMSL::to_component_argument(uint32_t id)
{
	if (ir.ids[id].get_type() != TypeConstant)
	{
		SPIRV_CROSS_THROW("ID " + to_string(id) + " is not an OpConstant.");
		return "component::x";
	}

	uint32_t component_index = get<SPIRConstant>(id).scalar();
	switch (component_index)
	{
	case 0:
		return "component::x";
	case 1:
		return "component::y";
	case 2:
		return "component::z";
	case 3:
		return "component::w";

	default:
		SPIRV_CROSS_THROW("The value (" + to_string(component_index) + ") of OpConstant ID " + to_string(id) +
		                  " is not a valid Component index, which must be one of 0, 1, 2, or 3.");
		return "component::x";
	}
}

// Establish sampled image as expression object and assign the sampler to it.
void CompilerMSL::emit_sampled_image_op(uint32_t result_type, uint32_t result_id, uint32_t image_id, uint32_t samp_id)
{
	set<SPIRCombinedImageSampler>(result_id, result_type, image_id, samp_id);
}

string CompilerMSL::to_texture_op(const Instruction &i, bool *forward, SmallVector<uint32_t> &inherited_expressions)
{
	auto *ops = stream(i);
	uint32_t result_type_id = ops[0];
	uint32_t img = ops[2];
	auto &result_type = get<SPIRType>(result_type_id);
	auto op = static_cast<Op>(i.op);
	bool is_gather = (op == OpImageGather || op == OpImageDrefGather);

	// Bypass pointers because we need the real image struct
	auto &type = expression_type(img);
	auto &imgtype = get<SPIRType>(type.self);

	const MSLConstexprSampler *constexpr_sampler = nullptr;
	bool is_dynamic_img_sampler = false;
	if (auto *var = maybe_get_backing_variable(img))
	{
		constexpr_sampler = find_constexpr_sampler(var->basevariable ? var->basevariable : VariableID(var->self));
		is_dynamic_img_sampler = has_extended_decoration(var->self, SPIRVCrossDecorationDynamicImageSampler);
	}

	string expr;
	if (constexpr_sampler && constexpr_sampler->ycbcr_conversion_enable && !is_dynamic_img_sampler)
	{
		// If this needs sampler Y'CbCr conversion, we need to do some additional
		// processing.
		switch (constexpr_sampler->ycbcr_model)
		{
		case MSL_SAMPLER_YCBCR_MODEL_CONVERSION_YCBCR_BT_709:
			add_spv_func_and_recompile(SPVFuncImplConvertYCbCrBT709);
			expr += "spvConvertYCbCrBT709(";
			break;
		case MSL_SAMPLER_YCBCR_MODEL_CONVERSION_YCBCR_BT_601:
			add_spv_func_and_recompile(SPVFuncImplConvertYCbCrBT601);
			expr += "spvConvertYCbCrBT601(";
			break;
		case MSL_SAMPLER_YCBCR_MODEL_CONVERSION_YCBCR_BT_2020:
			add_spv_func_and_recompile(SPVFuncImplConvertYCbCrBT2020);
			expr += "spvConvertYCbCrBT2020(";
			break;
		default:
			SPIRV_CROSS_THROW("Invalid Y'CbCr model conversion.");
		}

		if (constexpr_sampler->ycbcr_model != MSL_SAMPLER_YCBCR_MODEL_CONVERSION_RGB_IDENTITY)
		{
			switch (constexpr_sampler->ycbcr_range)
			{
			case MSL_SAMPLER_YCBCR_RANGE_ITU_FULL:
				add_spv_func_and_recompile(SPVFuncImplExpandITUFullRange);
				expr += "spvExpandITUFullRange(";
				break;
			case MSL_SAMPLER_YCBCR_RANGE_ITU_NARROW:
				add_spv_func_and_recompile(SPVFuncImplExpandITUNarrowRange);
				expr += "spvExpandITUNarrowRange(";
				break;
			default:
				SPIRV_CROSS_THROW("Invalid Y'CbCr range.");
			}
		}
	}
	else if (msl_options.swizzle_texture_samples && !is_gather && is_sampled_image_type(imgtype) &&
	         !is_dynamic_img_sampler)
	{
		add_spv_func_and_recompile(SPVFuncImplTextureSwizzle);
		expr += "spvTextureSwizzle(";
	}

	string inner_expr = CompilerGLSL::to_texture_op(i, forward, inherited_expressions);

	if (constexpr_sampler && constexpr_sampler->ycbcr_conversion_enable && !is_dynamic_img_sampler)
	{
		if (!constexpr_sampler->swizzle_is_identity())
		{
			static const char swizzle_names[] = "rgba";
			if (!constexpr_sampler->swizzle_has_one_or_zero())
			{
				// If we can, do it inline.
				expr += inner_expr + ".";
				for (uint32_t c = 0; c < 4; c++)
				{
					switch (constexpr_sampler->swizzle[c])
					{
					case MSL_COMPONENT_SWIZZLE_IDENTITY:
						expr += swizzle_names[c];
						break;
					case MSL_COMPONENT_SWIZZLE_R:
					case MSL_COMPONENT_SWIZZLE_G:
					case MSL_COMPONENT_SWIZZLE_B:
					case MSL_COMPONENT_SWIZZLE_A:
						expr += swizzle_names[constexpr_sampler->swizzle[c] - MSL_COMPONENT_SWIZZLE_R];
						break;
					default:
						SPIRV_CROSS_THROW("Invalid component swizzle.");
					}
				}
			}
			else
			{
				// Otherwise, we need to emit a temporary and swizzle that.
				uint32_t temp_id = ir.increase_bound_by(1);
				emit_op(result_type_id, temp_id, inner_expr, false);
				for (auto &inherit : inherited_expressions)
					inherit_expression_dependencies(temp_id, inherit);
				inherited_expressions.clear();
				inherited_expressions.push_back(temp_id);

				switch (op)
				{
				case OpImageSampleDrefImplicitLod:
				case OpImageSampleImplicitLod:
				case OpImageSampleProjImplicitLod:
				case OpImageSampleProjDrefImplicitLod:
					register_control_dependent_expression(temp_id);
					break;

				default:
					break;
				}
				expr += type_to_glsl(result_type) + "(";
				for (uint32_t c = 0; c < 4; c++)
				{
					switch (constexpr_sampler->swizzle[c])
					{
					case MSL_COMPONENT_SWIZZLE_IDENTITY:
						expr += to_expression(temp_id) + "." + swizzle_names[c];
						break;
					case MSL_COMPONENT_SWIZZLE_ZERO:
						expr += "0";
						break;
					case MSL_COMPONENT_SWIZZLE_ONE:
						expr += "1";
						break;
					case MSL_COMPONENT_SWIZZLE_R:
					case MSL_COMPONENT_SWIZZLE_G:
					case MSL_COMPONENT_SWIZZLE_B:
					case MSL_COMPONENT_SWIZZLE_A:
						expr += to_expression(temp_id) + "." +
						        swizzle_names[constexpr_sampler->swizzle[c] - MSL_COMPONENT_SWIZZLE_R];
						break;
					default:
						SPIRV_CROSS_THROW("Invalid component swizzle.");
					}
					if (c < 3)
						expr += ", ";
				}
				expr += ")";
			}
		}
		else
			expr += inner_expr;
		if (constexpr_sampler->ycbcr_model != MSL_SAMPLER_YCBCR_MODEL_CONVERSION_RGB_IDENTITY)
		{
			expr += join(", ", constexpr_sampler->bpc, ")");
			if (constexpr_sampler->ycbcr_model != MSL_SAMPLER_YCBCR_MODEL_CONVERSION_YCBCR_IDENTITY)
				expr += ")";
		}
	}
	else
	{
		expr += inner_expr;
		if (msl_options.swizzle_texture_samples && !is_gather && is_sampled_image_type(imgtype) &&
		    !is_dynamic_img_sampler)
		{
			// Add the swizzle constant from the swizzle buffer.
			expr += ", " + to_swizzle_expression(img) + ")";
			used_swizzle_buffer = true;
		}
	}

	return expr;
}

static string create_swizzle(MSLComponentSwizzle swizzle)
{
	switch (swizzle)
	{
	case MSL_COMPONENT_SWIZZLE_IDENTITY:
		return "spvSwizzle::none";
	case MSL_COMPONENT_SWIZZLE_ZERO:
		return "spvSwizzle::zero";
	case MSL_COMPONENT_SWIZZLE_ONE:
		return "spvSwizzle::one";
	case MSL_COMPONENT_SWIZZLE_R:
		return "spvSwizzle::red";
	case MSL_COMPONENT_SWIZZLE_G:
		return "spvSwizzle::green";
	case MSL_COMPONENT_SWIZZLE_B:
		return "spvSwizzle::blue";
	case MSL_COMPONENT_SWIZZLE_A:
		return "spvSwizzle::alpha";
	default:
		SPIRV_CROSS_THROW("Invalid component swizzle.");
		return "";
	}
}

// Returns a string representation of the ID, usable as a function arg.
// Manufacture automatic sampler arg for SampledImage texture.
string CompilerMSL::to_func_call_arg(const SPIRFunction::Parameter &arg, uint32_t id)
{
	string arg_str;

	auto &type = expression_type(id);
	bool is_dynamic_img_sampler = has_extended_decoration(arg.id, SPIRVCrossDecorationDynamicImageSampler);
	// If the argument *itself* is a "dynamic" combined-image sampler, then we can just pass that around.
	bool arg_is_dynamic_img_sampler = has_extended_decoration(id, SPIRVCrossDecorationDynamicImageSampler);
	if (is_dynamic_img_sampler && !arg_is_dynamic_img_sampler)
		arg_str = join("spvDynamicImageSampler<", type_to_glsl(get<SPIRType>(type.image.type)), ">(");

	auto *c = maybe_get<SPIRConstant>(id);
	if (c && !get<SPIRType>(c->constant_type).array.empty())
	{
		// If we are passing a constant array directly to a function for some reason,
		// the callee will expect an argument in thread const address space
		// (since we can only bind to arrays with references in MSL).
		// To resolve this, we must emit a copy in this address space.
		// This kind of code gen should be rare enough that performance is not a real concern.
		// Inline the SPIR-V to avoid this kind of suboptimal codegen.
		//
		// We risk calling this inside a continue block (invalid code),
		// so just create a thread local copy in the current function.
		arg_str = join("_", id, "_array_copy");
		auto &constants = current_function->constant_arrays_needed_on_stack;
		auto itr = find(begin(constants), end(constants), ID(id));
		if (itr == end(constants))
		{
			force_recompile();
			constants.push_back(id);
		}
	}
	else
		arg_str += CompilerGLSL::to_func_call_arg(arg, id);

	// Need to check the base variable in case we need to apply a qualified alias.
	uint32_t var_id = 0;
	auto *var = maybe_get<SPIRVariable>(id);
	if (var)
		var_id = var->basevariable;
	
	if (!arg_is_dynamic_img_sampler)
	{
		auto *constexpr_sampler = find_constexpr_sampler(var_id ? var_id : id);
		if (type.basetype == SPIRType::SampledImage)
		{
			// Manufacture automatic plane args for multiplanar texture
			uint32_t planes = 1;
			if (constexpr_sampler && constexpr_sampler->ycbcr_conversion_enable)
			{
				planes = constexpr_sampler->planes;
				// If this parameter isn't aliasing a global, then we need to use
				// the special "dynamic image-sampler" class to pass it--and we need
				// to use it for *every* non-alias parameter, in case a combined
				// image-sampler with a Y'CbCr conversion is passed. Hopefully, this
				// pathological case is so rare that it should never be hit in practice.
				if (!arg.alias_global_variable)
					add_spv_func_and_recompile(SPVFuncImplDynamicImageSampler);
			}
			for (uint32_t i = 1; i < planes; i++)
				arg_str += join(", ", CompilerGLSL::to_func_call_arg(arg, id), plane_name_suffix, i);
			// Manufacture automatic sampler arg if the arg is a SampledImage texture.
			if (type.image.dim != DimBuffer)
				arg_str += ", " + to_sampler_expression(var_id ? var_id : id);

			// Add sampler Y'CbCr conversion info if we have it
			if (is_dynamic_img_sampler && constexpr_sampler && constexpr_sampler->ycbcr_conversion_enable)
			{
				SmallVector<string> samp_args;

				switch (constexpr_sampler->resolution)
				{
				case MSL_FORMAT_RESOLUTION_444:
					// Default
					break;
				case MSL_FORMAT_RESOLUTION_422:
					samp_args.push_back("spvFormatResolution::_422");
					break;
				case MSL_FORMAT_RESOLUTION_420:
					samp_args.push_back("spvFormatResolution::_420");
					break;
				default:
					SPIRV_CROSS_THROW("Invalid format resolution.");
				}

				if (constexpr_sampler->chroma_filter != MSL_SAMPLER_FILTER_NEAREST)
					samp_args.push_back("spvChromaFilter::linear");

				if (constexpr_sampler->x_chroma_offset != MSL_CHROMA_LOCATION_COSITED_EVEN)
					samp_args.push_back("spvXChromaLocation::midpoint");
				if (constexpr_sampler->y_chroma_offset != MSL_CHROMA_LOCATION_COSITED_EVEN)
					samp_args.push_back("spvYChromaLocation::midpoint");
				switch (constexpr_sampler->ycbcr_model)
				{
				case MSL_SAMPLER_YCBCR_MODEL_CONVERSION_RGB_IDENTITY:
					// Default
					break;
				case MSL_SAMPLER_YCBCR_MODEL_CONVERSION_YCBCR_IDENTITY:
					samp_args.push_back("spvYCbCrModelConversion::ycbcr_identity");
					break;
				case MSL_SAMPLER_YCBCR_MODEL_CONVERSION_YCBCR_BT_709:
					samp_args.push_back("spvYCbCrModelConversion::ycbcr_bt_709");
					break;
				case MSL_SAMPLER_YCBCR_MODEL_CONVERSION_YCBCR_BT_601:
					samp_args.push_back("spvYCbCrModelConversion::ycbcr_bt_601");
					break;
				case MSL_SAMPLER_YCBCR_MODEL_CONVERSION_YCBCR_BT_2020:
					samp_args.push_back("spvYCbCrModelConversion::ycbcr_bt_2020");
					break;
				default:
					SPIRV_CROSS_THROW("Invalid Y'CbCr model conversion.");
				}
				if (constexpr_sampler->ycbcr_range != MSL_SAMPLER_YCBCR_RANGE_ITU_FULL)
					samp_args.push_back("spvYCbCrRange::itu_narrow");
				samp_args.push_back(join("spvComponentBits(", constexpr_sampler->bpc, ")"));
				arg_str += join(", spvYCbCrSampler(", merge(samp_args), ")");
			}
		}

		if (is_dynamic_img_sampler && constexpr_sampler && constexpr_sampler->ycbcr_conversion_enable)
			arg_str += join(", (uint(", create_swizzle(constexpr_sampler->swizzle[3]), ") << 24) | (uint(",
			                create_swizzle(constexpr_sampler->swizzle[2]), ") << 16) | (uint(",
			                create_swizzle(constexpr_sampler->swizzle[1]), ") << 8) | uint(",
			                create_swizzle(constexpr_sampler->swizzle[0]), ")");
		else if (msl_options.swizzle_texture_samples && has_sampled_images && is_sampled_image_type(type))
			arg_str += ", " + to_swizzle_expression(var_id ? var_id : id);

		if (buffers_requiring_array_length.count(var_id))
			arg_str += ", " + to_buffer_size_expression(var_id ? var_id : id);

		if (is_dynamic_img_sampler)
			arg_str += ")";
	}

	// Emulate texture2D atomic operations
	auto *backing_var = maybe_get_backing_variable(var_id);
	if (atomic_vars.find(backing_var) != atomic_vars.end())
	{
		arg_str += ", " + to_expression(var_id) + "_atomic";
	}
	
	return arg_str;
}

// If the ID represents a sampled image that has been assigned a sampler already,
// generate an expression for the sampler, otherwise generate a fake sampler name
// by appending a suffix to the expression constructed from the ID.
string CompilerMSL::to_sampler_expression(uint32_t id)
{
	auto *combined = maybe_get<SPIRCombinedImageSampler>(id);
	auto expr = to_expression(combined ? combined->image : VariableID(id));
	auto index = expr.find_first_of('[');

	uint32_t samp_id = 0;
	if (combined)
		samp_id = combined->sampler;

	if (index == string::npos)
		return samp_id ? to_expression(samp_id) : expr + sampler_name_suffix;
	else
	{
		auto image_expr = expr.substr(0, index);
		auto array_expr = expr.substr(index);
		return samp_id ? to_expression(samp_id) : (image_expr + sampler_name_suffix + array_expr);
	}
}

string CompilerMSL::to_swizzle_expression(uint32_t id)
{
	auto *combined = maybe_get<SPIRCombinedImageSampler>(id);

	auto expr = to_expression(combined ? combined->image : VariableID(id));
	auto index = expr.find_first_of('[');

	// If an image is part of an argument buffer translate this to a legal identifier.
	for (auto &c : expr)
		if (c == '.')
			c = '_';

	if (index == string::npos)
		return expr + swizzle_name_suffix;
	else
	{
		auto image_expr = expr.substr(0, index);
		auto array_expr = expr.substr(index);
		return image_expr + swizzle_name_suffix + array_expr;
	}
}

string CompilerMSL::to_buffer_size_expression(uint32_t id)
{
	auto expr = to_expression(id);
	auto index = expr.find_first_of('[');

	// This is quite crude, but we need to translate the reference name (*spvDescriptorSetN.name) to
	// the pointer expression spvDescriptorSetN.name to make a reasonable expression here.
	// This only happens if we have argument buffers and we are using OpArrayLength on a lone SSBO in that set.
	if (expr.size() >= 3 && expr[0] == '(' && expr[1] == '*')
		expr = address_of_expression(expr);

	// If a buffer is part of an argument buffer translate this to a legal identifier.
	for (auto &c : expr)
		if (c == '.')
			c = '_';

	if (index == string::npos)
		return expr + buffer_size_name_suffix;
	else
	{
		auto buffer_expr = expr.substr(0, index);
		auto array_expr = expr.substr(index);
		return buffer_expr + buffer_size_name_suffix + array_expr;
	}
}

// Checks whether the type is a Block all of whose members have DecorationPatch.
bool CompilerMSL::is_patch_block(const SPIRType &type)
{
	if (!has_decoration(type.self, DecorationBlock))
		return false;

	for (uint32_t i = 0; i < type.member_types.size(); i++)
	{
		if (!has_member_decoration(type.self, i, DecorationPatch))
			return false;
	}

	return true;
}

// Checks whether the ID is a row_major matrix that requires conversion before use
bool CompilerMSL::is_non_native_row_major_matrix(uint32_t id)
{
	auto *e = maybe_get<SPIRExpression>(id);
	if (e)
		return e->need_transpose;
	else
		return has_decoration(id, DecorationRowMajor);
}

// Checks whether the member is a row_major matrix that requires conversion before use
bool CompilerMSL::member_is_non_native_row_major_matrix(const SPIRType &type, uint32_t index)
{
	return has_member_decoration(type.self, index, DecorationRowMajor);
}

string CompilerMSL::convert_row_major_matrix(string exp_str, const SPIRType &exp_type, uint32_t physical_type_id,
                                             bool is_packed)
{
	if (!is_matrix(exp_type))
	{
		return CompilerGLSL::convert_row_major_matrix(move(exp_str), exp_type, physical_type_id, is_packed);
	}
	else
	{
		strip_enclosed_expression(exp_str);
		if (physical_type_id != 0 || is_packed)
			exp_str = unpack_expression_type(exp_str, exp_type, physical_type_id, is_packed, true);
		return join("transpose(", exp_str, ")");
	}
}

// Called automatically at the end of the entry point function
void CompilerMSL::emit_fixup()
{
	if ((get_execution_model() == ExecutionModelVertex ||
	     get_execution_model() == ExecutionModelTessellationEvaluation) &&
	    stage_out_var_id && !qual_pos_var_name.empty() && !capture_output_to_buffer)
	{
		if (options.vertex.fixup_clipspace)
			statement(qual_pos_var_name, ".z = (", qual_pos_var_name, ".z + ", qual_pos_var_name,
			          ".w) * 0.5;       // Adjust clip-space for Metal");

		if (options.vertex.flip_vert_y)
			statement(qual_pos_var_name, ".y = -(", qual_pos_var_name, ".y);", "    // Invert Y-axis for Metal");
	}
}

// Return a string defining a structure member, with padding and packing.
string CompilerMSL::to_struct_member(const SPIRType &type, uint32_t member_type_id, uint32_t index,
                                     const string &qualifier)
{
	if (member_is_remapped_physical_type(type, index))
		member_type_id = get_extended_member_decoration(type.self, index, SPIRVCrossDecorationPhysicalTypeID);
	auto &physical_type = get<SPIRType>(member_type_id);

	// If this member is packed, mark it as so.
	string pack_pfx;
	
	// Allow Metal to use the array<T> template to make arrays a value type
	string packed_array_type;
	string unpacked_array_type;

	uint32_t orig_id = 0;
	if (has_extended_member_decoration(type.self, index, SPIRVCrossDecorationInterfaceOrigID))
		orig_id = get_extended_member_decoration(type.self, index, SPIRVCrossDecorationInterfaceOrigID);

	bool row_major = false;
	if (is_matrix(physical_type))
		row_major = has_member_decoration(type.self, index, DecorationRowMajor);

	SPIRType row_major_physical_type;
	const SPIRType *declared_type = &physical_type;

	if (member_is_packed_physical_type(type, index) && validate_member_packing_rules_msl(type, index))
	{
		// If we're packing a matrix, output an appropriate typedef
		if (physical_type.basetype == SPIRType::Struct)
		{
			SPIRV_CROSS_THROW("Cannot emit a packed struct currently.");
		}
		else if (is_matrix(physical_type))
		{
			uint32_t rows = physical_type.vecsize;
			uint32_t cols = physical_type.columns;
			pack_pfx = "packed_";
			if (row_major)
			{
				// These are stored transposed.
				rows = physical_type.columns;
				cols = physical_type.vecsize;
				pack_pfx = "packed_rm_";
			}
			string base_type = physical_type.width == 16 ? "half" : "float";
			string td_line = "typedef ";
			unpacked_array_type = base_type + to_string(physical_type.columns) + "x" + to_string(physical_type.vecsize);
			packed_array_type = pack_pfx + base_type + to_string(physical_type.columns) + "x" + to_string(physical_type.vecsize);
			td_line += base_type + to_string(cols) + "x" + to_string(rows);
			td_line += " ";
			td_line += packed_array_type;
			td_line += ";";
			add_typedef_line(td_line);
		}
		else
			pack_pfx = "packed_";
	}
	else if (row_major)
	{
		// Need to declare type with flipped vecsize/columns.
		row_major_physical_type = physical_type;
		swap(row_major_physical_type.vecsize, row_major_physical_type.columns);
		declared_type = &row_major_physical_type;
	}

	// Very specifically, image load-store in argument buffers are disallowed on MSL on iOS.
	if (msl_options.is_ios() && physical_type.basetype == SPIRType::Image && physical_type.image.sampled == 2)
	{
		if (!has_decoration(orig_id, DecorationNonWritable))
			SPIRV_CROSS_THROW("Writable images are not allowed in argument buffers on iOS.");
	}

	// Array information is baked into these types.
	string array_type;
	if (physical_type.basetype != SPIRType::Image && physical_type.basetype != SPIRType::Sampler &&
	    physical_type.basetype != SPIRType::SampledImage)
	{
		// Force the use of C style array declaration.
		BuiltIn builtin = BuiltInMax;
		use_builtin_array = is_member_builtin(type, index, &builtin);
		array_type = type_to_array_glsl(physical_type);
	}
	
	if (!use_builtin_array && packed_array_type.length() > 0 && unpacked_array_type.length() > 0)
		pack_pfx = "";

	string result = join(pack_pfx, type_to_glsl(*declared_type, orig_id), " ", qualifier, to_member_name(type, index),
	            member_attribute_qualifier(type, index), array_type, ";");
	
	if (!use_builtin_array && packed_array_type.length() > 0 && unpacked_array_type.length() > 0)
	{
		auto it = result.find(unpacked_array_type);
		if (it != std::string::npos)
		{
			result.replace(it, unpacked_array_type.length(), packed_array_type);
		}
	}
	
	use_builtin_array = false;
	return result;
}

// Emit a structure member, padding and packing to maintain the correct memeber alignments.
void CompilerMSL::emit_struct_member(const SPIRType &type, uint32_t member_type_id, uint32_t index,
                                     const string &qualifier, uint32_t)
{
	// If this member requires padding to maintain its declared offset, emit a dummy padding member before it.
	if (has_extended_member_decoration(type.self, index, SPIRVCrossDecorationPaddingTarget))
	{
		uint32_t pad_len = get_extended_member_decoration(type.self, index, SPIRVCrossDecorationPaddingTarget);
		statement("char _m", index, "_pad", "[", pad_len, "];");
	}

    // Handle HLSL-style 0-based vertex/instance index.
    builtin_declaration = true;
	statement(to_struct_member(type, member_type_id, index, qualifier));
    builtin_declaration = false;
}

void CompilerMSL::emit_struct_padding_target(const SPIRType &type)
{
	uint32_t struct_size = get_declared_struct_size_msl(type, true, true);
	uint32_t target_size = get_extended_decoration(type.self, SPIRVCrossDecorationPaddingTarget);
	if (target_size < struct_size)
		SPIRV_CROSS_THROW("Cannot pad with negative bytes.");
	else if (target_size > struct_size)
		statement("char _m0_final_padding[", target_size - struct_size, "];");
}

// Return a MSL qualifier for the specified function attribute member
string CompilerMSL::member_attribute_qualifier(const SPIRType &type, uint32_t index)
{
	auto &execution = get_entry_point();

	uint32_t mbr_type_id = type.member_types[index];
	auto &mbr_type = get<SPIRType>(mbr_type_id);

	BuiltIn builtin = BuiltInMax;
	bool is_builtin = is_member_builtin(type, index, &builtin);

	if (has_extended_member_decoration(type.self, index, SPIRVCrossDecorationResourceIndexPrimary))
	{
		string quals = join(
		    " [[id(", get_extended_member_decoration(type.self, index, SPIRVCrossDecorationResourceIndexPrimary), ")");
		if (interlocked_resources.count(
		        get_extended_member_decoration(type.self, index, SPIRVCrossDecorationInterfaceOrigID)))
			quals += ", raster_order_group(0)";
		quals += "]]";
		return quals;
	}

	// Vertex function inputs
	if (execution.model == ExecutionModelVertex && type.storage == StorageClassInput)
	{
		if (is_builtin)
		{
			switch (builtin)
			{
			case BuiltInVertexId:
			case BuiltInVertexIndex:
			case BuiltInBaseVertex:
			case BuiltInInstanceId:
			case BuiltInInstanceIndex:
			case BuiltInBaseInstance:
				return string(" [[") + builtin_qualifier(builtin) + "]]";

			case BuiltInDrawIndex:
				SPIRV_CROSS_THROW("DrawIndex is not supported in MSL.");

			default:
				return "";
			}
		}
		uint32_t locn = get_ordered_member_location(type.self, index);
		if (locn != k_unknown_location)
			return string(" [[attribute(") + convert_to_string(locn) + ")]]";
	}

	// Vertex and tessellation evaluation function outputs
	if ((execution.model == ExecutionModelVertex || execution.model == ExecutionModelTessellationEvaluation) &&
	    type.storage == StorageClassOutput)
	{
		if (is_builtin)
		{
			switch (builtin)
			{
			case BuiltInPointSize:
				// Only mark the PointSize builtin if really rendering points.
				// Some shaders may include a PointSize builtin even when used to render
				// non-point topologies, and Metal will reject this builtin when compiling
				// the shader into a render pipeline that uses a non-point topology.
				return msl_options.enable_point_size_builtin ? (string(" [[") + builtin_qualifier(builtin) + "]]") : "";

			case BuiltInViewportIndex:
				if (!msl_options.supports_msl_version(2, 0))
					SPIRV_CROSS_THROW("ViewportIndex requires Metal 2.0.");
				/* fallthrough */
			case BuiltInPosition:
			case BuiltInLayer:
			case BuiltInClipDistance:
				return string(" [[") + builtin_qualifier(builtin) + "]]" + (mbr_type.array.empty() ? "" : " ");

			default:
				return "";
			}
		}
		uint32_t comp;
		uint32_t locn = get_ordered_member_location(type.self, index, &comp);
		if (locn != k_unknown_location)
		{
			if (comp != k_unknown_component)
				return string(" [[user(locn") + convert_to_string(locn) + "_" + convert_to_string(comp) + ")]]";
			else
				return string(" [[user(locn") + convert_to_string(locn) + ")]]";
		}
	}

	// Tessellation control function inputs
	if (execution.model == ExecutionModelTessellationControl && type.storage == StorageClassInput)
	{
		if (is_builtin)
		{
			switch (builtin)
			{
			case BuiltInInvocationId:
			case BuiltInPrimitiveId:
			case BuiltInSubgroupLocalInvocationId: // FIXME: Should work in any stage
			case BuiltInSubgroupSize: // FIXME: Should work in any stage
				return string(" [[") + builtin_qualifier(builtin) + "]]" + (mbr_type.array.empty() ? "" : " ");
			case BuiltInPatchVertices:
				return "";
			// Others come from stage input.
			default:
				break;
			}
		}
		uint32_t locn = get_ordered_member_location(type.self, index);
		if (locn != k_unknown_location)
			return string(" [[attribute(") + convert_to_string(locn) + ")]]";
	}

	// Tessellation control function outputs
	if (execution.model == ExecutionModelTessellationControl && type.storage == StorageClassOutput)
	{
		// For this type of shader, we always arrange for it to capture its
		// output to a buffer. For this reason, qualifiers are irrelevant here.
		return "";
	}

	// Tessellation evaluation function inputs
	if (execution.model == ExecutionModelTessellationEvaluation && type.storage == StorageClassInput)
	{
		if (is_builtin)
		{
			switch (builtin)
			{
			case BuiltInPrimitiveId:
			case BuiltInTessCoord:
				return string(" [[") + builtin_qualifier(builtin) + "]]";
			case BuiltInPatchVertices:
				return "";
			// Others come from stage input.
			default:
				break;
			}
		}
		// The special control point array must not be marked with an attribute.
		if (get_type(type.member_types[index]).basetype == SPIRType::ControlPointArray)
			return "";
		uint32_t locn = get_ordered_member_location(type.self, index);
		if (locn != k_unknown_location)
			return string(" [[attribute(") + convert_to_string(locn) + ")]]";
	}

	// Tessellation evaluation function outputs were handled above.

	// Fragment function inputs
	if (execution.model == ExecutionModelFragment && type.storage == StorageClassInput)
	{
		string quals;
		if (is_builtin)
		{
			switch (builtin)
			{
			case BuiltInViewIndex:
				if (!msl_options.multiview)
					break;
				/* fallthrough */
			case BuiltInFrontFacing:
			case BuiltInPointCoord:
			case BuiltInFragCoord:
			case BuiltInSampleId:
			case BuiltInSampleMask:
			case BuiltInLayer:
			case BuiltInBaryCoordNV:
			case BuiltInBaryCoordNoPerspNV:
				quals = builtin_qualifier(builtin);
				break;

			default:
				break;
			}
		}
		else
		{
			uint32_t comp;
			uint32_t locn = get_ordered_member_location(type.self, index, &comp);
			if (locn != k_unknown_location)
			{
				if (comp != k_unknown_component)
					quals = string("user(locn") + convert_to_string(locn) + "_" + convert_to_string(comp) + ")";
				else
					quals = string("user(locn") + convert_to_string(locn) + ")";
			}
		}

		if (builtin == BuiltInBaryCoordNV || builtin == BuiltInBaryCoordNoPerspNV)
		{
			if (has_member_decoration(type.self, index, DecorationFlat) ||
			    has_member_decoration(type.self, index, DecorationCentroid) ||
			    has_member_decoration(type.self, index, DecorationSample) ||
			    has_member_decoration(type.self, index, DecorationNoPerspective))
			{
				// NoPerspective is baked into the builtin type.
				SPIRV_CROSS_THROW(
				    "Flat, Centroid, Sample, NoPerspective decorations are not supported for BaryCoord inputs.");
			}
		}

		// Don't bother decorating integers with the 'flat' attribute; it's
		// the default (in fact, the only option). Also don't bother with the
		// FragCoord builtin; it's always noperspective on Metal.
		if (!type_is_integral(mbr_type) && (!is_builtin || builtin != BuiltInFragCoord))
		{
			if (has_member_decoration(type.self, index, DecorationFlat))
			{
				if (!quals.empty())
					quals += ", ";
				quals += "flat";
			}
			else if (has_member_decoration(type.self, index, DecorationCentroid))
			{
				if (!quals.empty())
					quals += ", ";
				if (has_member_decoration(type.self, index, DecorationNoPerspective))
					quals += "centroid_no_perspective";
				else
					quals += "centroid_perspective";
			}
			else if (has_member_decoration(type.self, index, DecorationSample))
			{
				if (!quals.empty())
					quals += ", ";
				if (has_member_decoration(type.self, index, DecorationNoPerspective))
					quals += "sample_no_perspective";
				else
					quals += "sample_perspective";
			}
			else if (has_member_decoration(type.self, index, DecorationNoPerspective))
			{
				if (!quals.empty())
					quals += ", ";
				quals += "center_no_perspective";
			}
		}

		if (!quals.empty())
			return " [[" + quals + "]]";
	}

	// Fragment function outputs
	if (execution.model == ExecutionModelFragment && type.storage == StorageClassOutput)
	{
		if (is_builtin)
		{
			switch (builtin)
			{
			case BuiltInFragStencilRefEXT:
				if (!msl_options.supports_msl_version(2, 1))
					SPIRV_CROSS_THROW("Stencil export only supported in MSL 2.1 and up.");
				return string(" [[") + builtin_qualifier(builtin) + "]]";

			case BuiltInSampleMask:
			case BuiltInFragDepth:
				return string(" [[") + builtin_qualifier(builtin) + "]]";

			default:
				return "";
			}
		}
		uint32_t locn = get_ordered_member_location(type.self, index);
		if (locn != k_unknown_location && has_member_decoration(type.self, index, DecorationIndex))
			return join(" [[color(", locn, "), index(", get_member_decoration(type.self, index, DecorationIndex),
			            ")]]");
		else if (locn != k_unknown_location)
			return join(" [[color(", locn, ")]]");
		else if (has_member_decoration(type.self, index, DecorationIndex))
			return join(" [[index(", get_member_decoration(type.self, index, DecorationIndex), ")]]");
		else
			return "";
	}

	// Compute function inputs
	if (execution.model == ExecutionModelGLCompute && type.storage == StorageClassInput)
	{
		if (is_builtin)
		{
			switch (builtin)
			{
			case BuiltInGlobalInvocationId:
			case BuiltInWorkgroupId:
			case BuiltInNumWorkgroups:
			case BuiltInLocalInvocationId:
			case BuiltInLocalInvocationIndex:
			case BuiltInNumSubgroups:
			case BuiltInSubgroupId:
			case BuiltInSubgroupLocalInvocationId: // FIXME: Should work in any stage
			case BuiltInSubgroupSize: // FIXME: Should work in any stage
				return string(" [[") + builtin_qualifier(builtin) + "]]";

			default:
				return "";
			}
		}
	}

	return "";
}

// Returns the location decoration of the member with the specified index in the specified type.
// If the location of the member has been explicitly set, that location is used. If not, this
// function assumes the members are ordered in their location order, and simply returns the
// index as the location.
uint32_t CompilerMSL::get_ordered_member_location(uint32_t type_id, uint32_t index, uint32_t *comp)
{
	auto &m = ir.meta[type_id];
	if (index < m.members.size())
	{
		auto &dec = m.members[index];
		if (comp)
		{
			if (dec.decoration_flags.get(DecorationComponent))
				*comp = dec.component;
			else
				*comp = k_unknown_component;
		}
		if (dec.decoration_flags.get(DecorationLocation))
			return dec.location;
	}

	return index;
}

// Returns the type declaration for a function, including the
// entry type if the current function is the entry point function
string CompilerMSL::func_type_decl(SPIRType &type)
{
	// The regular function return type. If not processing the entry point function, that's all we need
	string return_type = type_to_glsl(type) + type_to_array_glsl(type);
	if (!processing_entry_point)
		return return_type;

	// If an outgoing interface block has been defined, and it should be returned, override the entry point return type
	bool ep_should_return_output = !get_is_rasterization_disabled();
	if (stage_out_var_id && ep_should_return_output)
		return_type = type_to_glsl(get_stage_out_struct_type()) + type_to_array_glsl(type);

	// Prepend a entry type, based on the execution model
	string entry_type;
	auto &execution = get_entry_point();
	switch (execution.model)
	{
	case ExecutionModelVertex:
		entry_type = "vertex";
		break;
	case ExecutionModelTessellationEvaluation:
		if (!msl_options.supports_msl_version(1, 2))
			SPIRV_CROSS_THROW("Tessellation requires Metal 1.2.");
		if (execution.flags.get(ExecutionModeIsolines))
			SPIRV_CROSS_THROW("Metal does not support isoline tessellation.");
		if (msl_options.is_ios())
			entry_type =
			    join("[[ patch(", execution.flags.get(ExecutionModeTriangles) ? "triangle" : "quad", ") ]] vertex");
		else
			entry_type = join("[[ patch(", execution.flags.get(ExecutionModeTriangles) ? "triangle" : "quad", ", ",
			                  execution.output_vertices, ") ]] vertex");
		break;
	case ExecutionModelFragment:
		entry_type = execution.flags.get(ExecutionModeEarlyFragmentTests) ||
		                     execution.flags.get(ExecutionModePostDepthCoverage) ?
		                 "[[ early_fragment_tests ]] fragment" :
		                 "fragment";
		break;
	case ExecutionModelTessellationControl:
		if (!msl_options.supports_msl_version(1, 2))
			SPIRV_CROSS_THROW("Tessellation requires Metal 1.2.");
		if (execution.flags.get(ExecutionModeIsolines))
			SPIRV_CROSS_THROW("Metal does not support isoline tessellation.");
		/* fallthrough */
	case ExecutionModelGLCompute:
	case ExecutionModelKernel:
		entry_type = "kernel";
		break;
	default:
		entry_type = "unknown";
		break;
	}

	return entry_type + " " + return_type;
}

// In MSL, address space qualifiers are required for all pointer or reference variables
string CompilerMSL::get_argument_address_space(const SPIRVariable &argument)
{
	const auto &type = get<SPIRType>(argument.basetype);
	return get_type_address_space(type, argument.self, true);
}

string CompilerMSL::get_type_address_space(const SPIRType &type, uint32_t id, bool argument)
{
	// This can be called for variable pointer contexts as well, so be very careful about which method we choose.
	Bitset flags;
	auto *var = maybe_get<SPIRVariable>(id);
	if (var && type.basetype == SPIRType::Struct &&
	    (has_decoration(type.self, DecorationBlock) || has_decoration(type.self, DecorationBufferBlock)))
		flags = get_buffer_block_flags(id);
	else
		flags = get_decoration_bitset(id);

	const char *addr_space = nullptr;
	switch (type.storage)
	{
	case StorageClassWorkgroup:
		addr_space = "threadgroup";
		break;

	case StorageClassStorageBuffer:
	{
		// For arguments from variable pointers, we use the write count deduction, so
		// we should not assume any constness here. Only for global SSBOs.
		bool readonly = false;
		if (!var || has_decoration(type.self, DecorationBlock))
			readonly = flags.get(DecorationNonWritable);

		addr_space = readonly ? "const device" : "device";
		break;
	}

	case StorageClassUniform:
	case StorageClassUniformConstant:
	case StorageClassPushConstant:
		if (type.basetype == SPIRType::Struct)
		{
			bool ssbo = has_decoration(type.self, DecorationBufferBlock);
			if (ssbo)
				addr_space = flags.get(DecorationNonWritable) ? "const device" : "device";
			else
				addr_space = "constant";
		}
		else if (!argument)
			addr_space = "constant";
		break;

	case StorageClassFunction:
	case StorageClassGeneric:
		break;

	case StorageClassInput:
		if (get_execution_model() == ExecutionModelTessellationControl && var &&
		    var->basevariable == stage_in_ptr_var_id)
			addr_space = "threadgroup";
		break;

	case StorageClassOutput:
		if (capture_output_to_buffer)
			addr_space = "device";
		break;

	default:
		break;
	}

	if (!addr_space)
		// No address space for plain values.
		addr_space = type.pointer || (argument && type.basetype == SPIRType::ControlPointArray) ? "thread" : "";

	return join(flags.get(DecorationVolatile) || flags.get(DecorationCoherent) ? "volatile " : "", addr_space);
}

const char *CompilerMSL::to_restrict(uint32_t id, bool space)
{
	// This can be called for variable pointer contexts as well, so be very careful about which method we choose.
	Bitset flags;
	if (ir.ids[id].get_type() == TypeVariable)
	{
		uint32_t type_id = expression_type_id(id);
		auto &type = expression_type(id);
		if (type.basetype == SPIRType::Struct &&
		    (has_decoration(type_id, DecorationBlock) || has_decoration(type_id, DecorationBufferBlock)))
			flags = get_buffer_block_flags(id);
		else
			flags = get_decoration_bitset(id);
	}
	else
		flags = get_decoration_bitset(id);

	return flags.get(DecorationRestrict) ? (space ? "restrict " : "restrict") : "";
}

string CompilerMSL::entry_point_arg_stage_in()
{
	string decl;

	// Stage-in structure
	uint32_t stage_in_id;
	if (get_execution_model() == ExecutionModelTessellationEvaluation)
		stage_in_id = patch_stage_in_var_id;
	else
		stage_in_id = stage_in_var_id;

	if (stage_in_id)
	{
		auto &var = get<SPIRVariable>(stage_in_id);
		auto &type = get_variable_data_type(var);

		add_resource_name(var.self);
		decl = join(type_to_glsl(type), " ", to_name(var.self), " [[stage_in]]");
	}

	return decl;
}

void CompilerMSL::entry_point_args_builtin(string &ep_args)
{
	// Builtin variables
	SmallVector<pair<SPIRVariable *, BuiltIn>, 8> active_builtins;
	ir.for_each_typed_id<SPIRVariable>([&](uint32_t var_id, SPIRVariable &var) {
		auto bi_type = BuiltIn(get_decoration(var_id, DecorationBuiltIn));

		// Don't emit SamplePosition as a separate parameter. In the entry
		// point, we get that by calling get_sample_position() on the sample ID.
		if (var.storage == StorageClassInput && is_builtin_variable(var) &&
		    get_variable_data_type(var).basetype != SPIRType::Struct &&
		    get_variable_data_type(var).basetype != SPIRType::ControlPointArray)
		{
			// If the builtin is not part of the active input builtin set, don't emit it.
			// Relevant for multiple entry-point modules which might declare unused builtins.
			if (!active_input_builtins.get(bi_type) || !interface_variable_exists_in_entry_point(var_id))
				return;

			// Remember this variable. We may need to correct its type.
			active_builtins.push_back(make_pair(&var, bi_type));

			// These builtins are emitted specially. If we pass this branch, the builtin directly matches
			// a MSL builtin.
			if (bi_type != BuiltInSamplePosition && bi_type != BuiltInHelperInvocation &&
			    bi_type != BuiltInPatchVertices && bi_type != BuiltInTessLevelInner &&
			    bi_type != BuiltInTessLevelOuter && bi_type != BuiltInPosition && bi_type != BuiltInPointSize &&
			    bi_type != BuiltInClipDistance && bi_type != BuiltInCullDistance && bi_type != BuiltInSubgroupEqMask &&
			    bi_type != BuiltInBaryCoordNV && bi_type != BuiltInBaryCoordNoPerspNV &&
			    bi_type != BuiltInSubgroupGeMask && bi_type != BuiltInSubgroupGtMask &&
			    bi_type != BuiltInSubgroupLeMask && bi_type != BuiltInSubgroupLtMask && bi_type != BuiltInDeviceIndex &&
			    ((get_execution_model() == ExecutionModelFragment && msl_options.multiview) ||
			     bi_type != BuiltInViewIndex) &&
			    (get_execution_model() == ExecutionModelGLCompute ||
			     (get_execution_model() == ExecutionModelFragment && msl_options.supports_msl_version(2, 2)) ||
			     (bi_type != BuiltInSubgroupLocalInvocationId && bi_type != BuiltInSubgroupSize)))
			{
				if (!ep_args.empty())
					ep_args += ", ";

				// Handle HLSL-style 0-based vertex/instance index.
				builtin_declaration = true;
				ep_args += builtin_type_decl(bi_type, var_id) + " " + to_expression(var_id);
				ep_args += " [[" + builtin_qualifier(bi_type);
				if (bi_type == BuiltInSampleMask && get_entry_point().flags.get(ExecutionModePostDepthCoverage))
				{
					if (!msl_options.supports_msl_version(2))
						SPIRV_CROSS_THROW("Post-depth coverage requires Metal 2.0.");
					if (!msl_options.is_ios())
						SPIRV_CROSS_THROW("Post-depth coverage is only supported on iOS.");
					ep_args += ", post_depth_coverage";
				}
				ep_args += "]]";
                builtin_declaration = false;
			}
		}

		if (var.storage == StorageClassInput &&
		    has_extended_decoration(var_id, SPIRVCrossDecorationBuiltInDispatchBase))
		{
			// This is a special implicit builtin, not corresponding to any SPIR-V builtin,
			// which holds the base that was passed to vkCmdDispatchBase(). If it's present,
			// assume we emitted it for a good reason.
			assert(msl_options.supports_msl_version(1, 2));
			if (!ep_args.empty())
				ep_args += ", ";

			ep_args += type_to_glsl(get_variable_data_type(var)) + " " + to_expression(var_id) + " [[grid_origin]]";
		}
	});

	// Correct the types of all encountered active builtins. We couldn't do this before
	// because ensure_correct_builtin_type() may increase the bound, which isn't allowed
	// while iterating over IDs.
	for (auto &var : active_builtins)
		var.first->basetype = ensure_correct_builtin_type(var.first->basetype, var.second);

	// Vertex and instance index built-ins
	if (needs_vertex_idx_arg)
		ep_args += built_in_func_arg(BuiltInVertexIndex, !ep_args.empty());

	if (needs_instance_idx_arg)
		ep_args += built_in_func_arg(BuiltInInstanceIndex, !ep_args.empty());

	// Handle HLSL-style 0-based vertex/instance index.
	if (needs_base_vertex_arg > 0)
		ep_args += built_in_func_arg(BuiltInBaseVertex, !ep_args.empty());
	
	if (needs_base_instance_arg > 0)
		ep_args += built_in_func_arg(BuiltInBaseInstance, !ep_args.empty());

	if (capture_output_to_buffer)
	{
		// Add parameters to hold the indirect draw parameters and the shader output. This has to be handled
		// specially because it needs to be a pointer, not a reference.
		if (stage_out_var_id)
		{
			if (!ep_args.empty())
				ep_args += ", ";
			ep_args += join("device ", type_to_glsl(get_stage_out_struct_type()), "* ", output_buffer_var_name,
			                " [[buffer(", msl_options.shader_output_buffer_index, ")]]");
		}

		if (get_execution_model() == ExecutionModelTessellationControl)
		{
			if (!ep_args.empty())
				ep_args += ", ";
			ep_args +=
			    join("constant uint* spvIndirectParams [[buffer(", msl_options.indirect_params_buffer_index, ")]]");
		}
		else if (stage_out_var_id)
		{
			if (!ep_args.empty())
				ep_args += ", ";
			ep_args +=
			    join("device uint* spvIndirectParams [[buffer(", msl_options.indirect_params_buffer_index, ")]]");
		}

		// Tessellation control shaders get three additional parameters:
		// a buffer to hold the per-patch data, a buffer to hold the per-patch
		// tessellation levels, and a block of workgroup memory to hold the
		// input control point data.
		if (get_execution_model() == ExecutionModelTessellationControl)
		{
			if (patch_stage_out_var_id)
			{
				if (!ep_args.empty())
					ep_args += ", ";
				ep_args +=
				    join("device ", type_to_glsl(get_patch_stage_out_struct_type()), "* ", patch_output_buffer_var_name,
				         " [[buffer(", convert_to_string(msl_options.shader_patch_output_buffer_index), ")]]");
			}
			if (!ep_args.empty())
				ep_args += ", ";
			ep_args += join("device ", get_tess_factor_struct_name(), "* ", tess_factor_buffer_var_name, " [[buffer(",
			                convert_to_string(msl_options.shader_tess_factor_buffer_index), ")]]");
			if (stage_in_var_id)
			{
				if (!ep_args.empty())
					ep_args += ", ";
				ep_args += join("threadgroup ", type_to_glsl(get_stage_in_struct_type()), "* ", input_wg_var_name,
				                " [[threadgroup(", convert_to_string(msl_options.shader_input_wg_index), ")]]");
			}
		}
	}
}

string CompilerMSL::entry_point_args_argument_buffer(bool append_comma)
{
	string ep_args = entry_point_arg_stage_in();
	Bitset claimed_bindings;

	for (uint32_t i = 0; i < kMaxArgumentBuffers; i++)
	{
		uint32_t id = argument_buffer_ids[i];
		if (id == 0)
			continue;

		add_resource_name(id);
		auto &var = get<SPIRVariable>(id);
		auto &type = get_variable_data_type(var);

		if (!ep_args.empty())
			ep_args += ", ";

		// Check if the argument buffer binding itself has been remapped.
		uint32_t buffer_binding;
		auto itr = resource_bindings.find({ get_entry_point().model, i, kArgumentBufferBinding });
		if (itr != end(resource_bindings))
		{
			buffer_binding = itr->second.first.msl_buffer;
			itr->second.second = true;
		}
		else
		{
			// As a fallback, directly map desc set <-> binding.
			// If that was taken, take the next buffer binding.
			if (claimed_bindings.get(i))
				buffer_binding = next_metal_resource_index_buffer;
			else
				buffer_binding = i;
		}

		// Allow the caller to specify the Metal translation should use argument buffers
		buffer_binding += msl_options.argument_buffer_offset;
		
		claimed_bindings.set(buffer_binding);

		ep_args += get_argument_address_space(var) + " " + type_to_glsl(type) + "& " + to_restrict(id) + to_name(id);
		ep_args += " [[buffer(" + convert_to_string(buffer_binding) + ")]]";

		next_metal_resource_index_buffer = max(next_metal_resource_index_buffer, buffer_binding + 1);
	}

	entry_point_args_discrete_descriptors(ep_args);
	entry_point_args_builtin(ep_args);

	if (!ep_args.empty() && append_comma)
		ep_args += ", ";

	return ep_args;
}

const MSLConstexprSampler *CompilerMSL::find_constexpr_sampler(uint32_t id) const
{
	// Try by ID.
	{
		auto itr = constexpr_samplers_by_id.find(id);
		if (itr != end(constexpr_samplers_by_id))
			return &itr->second;
	}

	// Try by binding.
	{
		uint32_t desc_set = get_decoration(id, DecorationDescriptorSet);
		uint32_t binding = get_decoration(id, DecorationBinding);

		auto itr = constexpr_samplers_by_binding.find({ desc_set, binding });
		if (itr != end(constexpr_samplers_by_binding))
			return &itr->second;
	}

	return nullptr;
}

void CompilerMSL::entry_point_args_discrete_descriptors(string &ep_args)
{
	// Output resources, sorted by resource index & type
	// We need to sort to work around a bug on macOS 10.13 with NVidia drivers where switching between shaders
	// with different order of buffers can result in issues with buffer assignments inside the driver.
	struct Resource
	{
		SPIRVariable *var;
		string name;
		SPIRType::BaseType basetype;
		uint32_t index;
		uint32_t plane;
		uint32_t secondary_index;
	};

	SmallVector<Resource> resources;

	ir.for_each_typed_id<SPIRVariable>([&](uint32_t var_id, SPIRVariable &var) {
		if ((var.storage == StorageClassUniform || var.storage == StorageClassUniformConstant ||
		     var.storage == StorageClassPushConstant || var.storage == StorageClassStorageBuffer) &&
		    !is_hidden_variable(var))
		{
			auto &type = get_variable_data_type(var);

			// Very specifically, image load-store in argument buffers are disallowed on MSL on iOS.
			// But we won't know when the argument buffer is encoded whether this image will have
			// a NonWritable decoration. So just use discrete arguments for all storage images
			// on iOS.
			if (!(msl_options.is_ios() && type.basetype == SPIRType::Image && type.image.sampled == 2) &&
			    var.storage != StorageClassPushConstant)
			{
				uint32_t desc_set = get_decoration(var_id, DecorationDescriptorSet);
				if (descriptor_set_is_argument_buffer(desc_set))
					return;
			}

			const MSLConstexprSampler *constexpr_sampler = nullptr;
			if (type.basetype == SPIRType::SampledImage || type.basetype == SPIRType::Sampler)
			{
				constexpr_sampler = find_constexpr_sampler(var_id);
				if (constexpr_sampler)
				{
					// Mark this ID as a constexpr sampler for later in case it came from set/bindings.
					constexpr_samplers_by_id[var_id] = *constexpr_sampler;
				}
			}

			// Emulate texture2D atomic operations
			uint32_t secondary_index = 0;
			if (atomic_vars.find(&var) != atomic_vars.end())
			{
				secondary_index = get_metal_resource_index(var, SPIRType::AtomicCounter, 0);
			}
			
			if (type.basetype == SPIRType::SampledImage)
			{
				add_resource_name(var_id);

				uint32_t plane_count = 1;
				if (constexpr_sampler && constexpr_sampler->ycbcr_conversion_enable)
					plane_count = constexpr_sampler->planes;

				for (uint32_t i = 0; i < plane_count; i++)
					resources.push_back({ &var, to_name(var_id), SPIRType::Image,
					                      get_metal_resource_index(var, SPIRType::Image, i), i, secondary_index });

				if (type.image.dim != DimBuffer && !constexpr_sampler)
				{
					resources.push_back({ &var, to_sampler_expression(var_id), SPIRType::Sampler,
					                      get_metal_resource_index(var, SPIRType::Sampler), 0, 0 });
				}
			}
			else if (!constexpr_sampler)
			{
				// constexpr samplers are not declared as resources.
				add_resource_name(var_id);
				resources.push_back(
				    { &var, to_name(var_id), type.basetype, get_metal_resource_index(var, type.basetype), 0, secondary_index });
			}
		}
	});

	sort(resources.begin(), resources.end(), [](const Resource &lhs, const Resource &rhs) {
		return tie(lhs.basetype, lhs.index) < tie(rhs.basetype, rhs.index);
	});

	for (auto &r : resources)
	{
		auto &var = *r.var;
		auto &type = get_variable_data_type(var);

		uint32_t var_id = var.self;

		switch (r.basetype)
		{
		case SPIRType::Struct:
		{
			auto &m = ir.meta[type.self];
			if (m.members.size() == 0)
				break;
			if (!type.array.empty())
			{
				if (type.array.size() > 1)
					SPIRV_CROSS_THROW("Arrays of arrays of buffers are not supported.");

				// Metal doesn't directly support this, so we must expand the
				// array. We'll declare a local array to hold these elements
				// later.
				uint32_t array_size = to_array_size_literal(type);

				if (array_size == 0)
					SPIRV_CROSS_THROW("Unsized arrays of buffers are not supported in MSL.");

				// Allow Metal to use the array<T> template to make arrays a value type
				use_builtin_array = true;
				buffer_arrays.push_back(var_id);
				for (uint32_t i = 0; i < array_size; ++i)
				{
					if (!ep_args.empty())
						ep_args += ", ";
					ep_args += get_argument_address_space(var) + " " + type_to_glsl(type) + "* " + to_restrict(var_id) +
					           r.name + "_" + convert_to_string(i);
					ep_args += " [[buffer(" + convert_to_string(r.index + i) + ")";
					if (interlocked_resources.count(var_id))
						ep_args += ", raster_order_group(0)";
					ep_args += "]]";
				}
				use_builtin_array = false;
			}
			else
			{
				if (!ep_args.empty())
					ep_args += ", ";
				ep_args +=
				    get_argument_address_space(var) + " " + type_to_glsl(type) + "& " + to_restrict(var_id) + r.name;
				ep_args += " [[buffer(" + convert_to_string(r.index) + ")";
				if (interlocked_resources.count(var_id))
					ep_args += ", raster_order_group(0)";
				ep_args += "]]";
			}
			break;
		}
		case SPIRType::Sampler:
			if (!ep_args.empty())
				ep_args += ", ";
			ep_args += sampler_type(type) + " " + r.name;
			ep_args += " [[sampler(" + convert_to_string(r.index) + ")]]";
			break;
		case SPIRType::Image:
		{
			if (!ep_args.empty())
				ep_args += ", ";
<<<<<<< HEAD
			ep_args += image_type_glsl(type, var_id) + " " + r.name;
			if (r.plane > 0)
				ep_args += join(plane_name_suffix, r.plane);
			ep_args += " [[texture(" + convert_to_string(r.index) + ")";
			if (interlocked_resources.count(var_id))
				ep_args += ", raster_order_group(0)";
			ep_args += "]]";
=======
			
            // Use Metal's native frame-buffer fetch API for subpass inputs.
            const auto &basetype = get<SPIRType>(var.basetype);
            if (basetype.image.dim != DimSubpassData || !msl_options.is_ios() || !msl_options.ios_use_framebuffer_fetch_subpasses)
            {
				ep_args += image_type_glsl(type, var_id) + " " + r.name;
				ep_args += " [[texture(" + convert_to_string(r.index) + ")]]";
            }
            else
            {
                ep_args += image_type_glsl(type, var_id) + "4 " + r.name;
                ep_args += " [[color(" + convert_to_string(r.index) + ")]]";
            }
			
            // Emulate texture2D atomic operations
            if (atomic_vars.find(&var) != atomic_vars.end())
            {
                ep_args += ", device atomic_" + type_to_glsl(get<SPIRType>(basetype.image.type), 0);
                ep_args += "* " + r.name + "_atomic";
                ep_args += " [[buffer(" + convert_to_string(r.secondary_index) + ")]]";
            }
			
>>>>>>> 9f9276f5
			break;
        }
		default:
			if (!ep_args.empty())
				ep_args += ", ";
			if (!type.pointer)
				ep_args += get_type_address_space(get<SPIRType>(var.basetype), var_id) + " " +
				           type_to_glsl(type, var_id) + "& " + r.name;
			else
				ep_args += type_to_glsl(type, var_id) + " " + r.name;
			ep_args += " [[buffer(" + convert_to_string(r.index) + ")";
			if (interlocked_resources.count(var_id))
				ep_args += ", raster_order_group(0)";
			ep_args += "]]";
			break;
		}
	}
}

// Returns a string containing a comma-delimited list of args for the entry point function
// This is the "classic" method of MSL 1 when we don't have argument buffer support.
string CompilerMSL::entry_point_args_classic(bool append_comma)
{
	string ep_args = entry_point_arg_stage_in();
	entry_point_args_discrete_descriptors(ep_args);
	entry_point_args_builtin(ep_args);

	if (!ep_args.empty() && append_comma)
		ep_args += ", ";

	return ep_args;
}

void CompilerMSL::fix_up_shader_inputs_outputs()
{
	// Look for sampled images and buffer. Add hooks to set up the swizzle constants or array lengths.
	ir.for_each_typed_id<SPIRVariable>([&](uint32_t, SPIRVariable &var) {
		auto &type = get_variable_data_type(var);
		uint32_t var_id = var.self;
		bool ssbo = has_decoration(type.self, DecorationBufferBlock);

		if (var.storage == StorageClassUniformConstant && !is_hidden_variable(var))
		{
			if (msl_options.swizzle_texture_samples && has_sampled_images && is_sampled_image_type(type))
			{
				auto &entry_func = this->get<SPIRFunction>(ir.default_entry_point);
				entry_func.fixup_hooks_in.push_back([this, &type, &var, var_id]() {
					bool is_array_type = !type.array.empty();

					uint32_t desc_set = get_decoration(var_id, DecorationDescriptorSet);
					if (descriptor_set_is_argument_buffer(desc_set))
					{
						statement("constant uint", is_array_type ? "* " : "& ", to_swizzle_expression(var_id),
						          is_array_type ? " = &" : " = ", to_name(argument_buffer_ids[desc_set]),
						          ".spvSwizzleConstants", "[",
						          convert_to_string(get_metal_resource_index(var, SPIRType::Image)), "];");
					}
					else
					{
						// If we have an array of images, we need to be able to index into it, so take a pointer instead.
						statement("constant uint", is_array_type ? "* " : "& ", to_swizzle_expression(var_id),
						          is_array_type ? " = &" : " = ", to_name(swizzle_buffer_id), "[",
						          convert_to_string(get_metal_resource_index(var, SPIRType::Image)), "];");
					}
				});
			}
		}
		else if ((var.storage == StorageClassStorageBuffer || (var.storage == StorageClassUniform && ssbo)) &&
		         !is_hidden_variable(var))
		{
			if (buffers_requiring_array_length.count(var.self))
			{
				auto &entry_func = this->get<SPIRFunction>(ir.default_entry_point);
				entry_func.fixup_hooks_in.push_back([this, &type, &var, var_id]() {
					bool is_array_type = !type.array.empty();

					uint32_t desc_set = get_decoration(var_id, DecorationDescriptorSet);
					if (descriptor_set_is_argument_buffer(desc_set))
					{
						statement("constant uint", is_array_type ? "* " : "& ", to_buffer_size_expression(var_id),
						          is_array_type ? " = &" : " = ", to_name(argument_buffer_ids[desc_set]),
						          ".spvBufferSizeConstants", "[",
						          convert_to_string(get_metal_resource_index(var, SPIRType::Image)), "];");
					}
					else
					{
						// If we have an array of images, we need to be able to index into it, so take a pointer instead.
						statement("constant uint", is_array_type ? "* " : "& ", to_buffer_size_expression(var_id),
						          is_array_type ? " = &" : " = ", to_name(buffer_size_buffer_id), "[",
						          convert_to_string(get_metal_resource_index(var, type.basetype)), "];");
					}
				});
			}
		}
	});

	// Builtin variables
	ir.for_each_typed_id<SPIRVariable>([&](uint32_t, SPIRVariable &var) {
		uint32_t var_id = var.self;
		BuiltIn bi_type = ir.meta[var_id].decoration.builtin_type;

		if (var.storage == StorageClassInput && is_builtin_variable(var))
		{
			auto &entry_func = this->get<SPIRFunction>(ir.default_entry_point);
			switch (bi_type)
			{
			case BuiltInSamplePosition:
				entry_func.fixup_hooks_in.push_back([=]() {
					statement(builtin_type_decl(bi_type), " ", to_expression(var_id), " = get_sample_position(",
					          to_expression(builtin_sample_id_id), ");");
				});
				break;
			case BuiltInHelperInvocation:
				if (msl_options.is_ios())
					SPIRV_CROSS_THROW("simd_is_helper_thread() is only supported on macOS.");
				else if (msl_options.is_macos() && !msl_options.supports_msl_version(2, 1))
					SPIRV_CROSS_THROW("simd_is_helper_thread() requires version 2.1 on macOS.");

				entry_func.fixup_hooks_in.push_back([=]() {
					statement(builtin_type_decl(bi_type), " ", to_expression(var_id), " = simd_is_helper_thread();");
				});
				break;
			case BuiltInPatchVertices:
				if (get_execution_model() == ExecutionModelTessellationEvaluation)
					entry_func.fixup_hooks_in.push_back([=]() {
						statement(builtin_type_decl(bi_type), " ", to_expression(var_id), " = ",
						          to_expression(patch_stage_in_var_id), ".gl_in.size();");
					});
				else
					entry_func.fixup_hooks_in.push_back([=]() {
						statement(builtin_type_decl(bi_type), " ", to_expression(var_id), " = spvIndirectParams[0];");
					});
				break;
			case BuiltInTessCoord:
				// Emit a fixup to account for the shifted domain. Don't do this for triangles;
				// MoltenVK will just reverse the winding order instead.
				if (msl_options.tess_domain_origin_lower_left && !get_entry_point().flags.get(ExecutionModeTriangles))
				{
					string tc = to_expression(var_id);
					entry_func.fixup_hooks_in.push_back([=]() { statement(tc, ".y = 1.0 - ", tc, ".y;"); });
				}
				break;
			case BuiltInSubgroupLocalInvocationId:
				// This is natively supported in compute shaders.
				if (get_execution_model() == ExecutionModelGLCompute)
					break;

				// This is natively supported in fragment shaders in MSL 2.2.
				if (get_execution_model() == ExecutionModelFragment && msl_options.supports_msl_version(2, 2))
					break;

				if (msl_options.is_ios())
					SPIRV_CROSS_THROW(
					    "SubgroupLocalInvocationId cannot be used outside of compute shaders before MSL 2.2 on iOS.");

				if (!msl_options.supports_msl_version(2, 1))
					SPIRV_CROSS_THROW(
					    "SubgroupLocalInvocationId cannot be used outside of compute shaders before MSL 2.1.");

				// Shaders other than compute shaders don't support the SIMD-group
				// builtins directly, but we can emulate them using the SIMD-group
				// functions. This might break if some of the subgroup terminated
				// before reaching the entry point.
				entry_func.fixup_hooks_in.push_back([=]() {
					statement(builtin_type_decl(bi_type), " ", to_expression(var_id),
					          " = simd_prefix_exclusive_sum(1);");
				});
				break;
			case BuiltInSubgroupSize:
				// This is natively supported in compute shaders.
				if (get_execution_model() == ExecutionModelGLCompute)
					break;

				// This is natively supported in fragment shaders in MSL 2.2.
				if (get_execution_model() == ExecutionModelFragment && msl_options.supports_msl_version(2, 2))
					break;

				if (msl_options.is_ios())
					SPIRV_CROSS_THROW("SubgroupSize cannot be used outside of compute shaders on iOS.");

				if (!msl_options.supports_msl_version(2, 1))
					SPIRV_CROSS_THROW("SubgroupSize cannot be used outside of compute shaders before Metal 2.1.");

				entry_func.fixup_hooks_in.push_back(
				    [=]() { statement(builtin_type_decl(bi_type), " ", to_expression(var_id), " = simd_sum(1);"); });
				break;
			case BuiltInSubgroupEqMask:
				if (msl_options.is_ios())
					SPIRV_CROSS_THROW("Subgroup ballot functionality is unavailable on iOS.");
				if (!msl_options.supports_msl_version(2, 1))
					SPIRV_CROSS_THROW("Subgroup ballot functionality requires Metal 2.1.");
				entry_func.fixup_hooks_in.push_back([=]() {
					statement(builtin_type_decl(bi_type), " ", to_expression(var_id), " = ",
					          to_expression(builtin_subgroup_invocation_id_id), " > 32 ? uint4(0, (1 << (",
					          to_expression(builtin_subgroup_invocation_id_id), " - 32)), uint2(0)) : uint4(1 << ",
					          to_expression(builtin_subgroup_invocation_id_id), ", uint3(0));");
				});
				break;
			case BuiltInSubgroupGeMask:
				if (msl_options.is_ios())
					SPIRV_CROSS_THROW("Subgroup ballot functionality is unavailable on iOS.");
				if (!msl_options.supports_msl_version(2, 1))
					SPIRV_CROSS_THROW("Subgroup ballot functionality requires Metal 2.1.");
				entry_func.fixup_hooks_in.push_back([=]() {
					// Case where index < 32, size < 32:
					// mask0 = bfe(0xFFFFFFFF, index, size - index);
					// mask1 = bfe(0xFFFFFFFF, 0, 0); // Gives 0
					// Case where index < 32 but size >= 32:
					// mask0 = bfe(0xFFFFFFFF, index, 32 - index);
					// mask1 = bfe(0xFFFFFFFF, 0, size - 32);
					// Case where index >= 32:
					// mask0 = bfe(0xFFFFFFFF, 32, 0); // Gives 0
					// mask1 = bfe(0xFFFFFFFF, index - 32, size - index);
					// This is expressed without branches to avoid divergent
					// control flow--hence the complicated min/max expressions.
					// This is further complicated by the fact that if you attempt
					// to bfe out-of-bounds on Metal, undefined behavior is the
					// result.
					statement(builtin_type_decl(bi_type), " ", to_expression(var_id),
					          " = uint4(extract_bits(0xFFFFFFFF, min(",
					          to_expression(builtin_subgroup_invocation_id_id), ", 32u), (uint)max(min((int)",
					          to_expression(builtin_subgroup_size_id), ", 32) - (int)",
					          to_expression(builtin_subgroup_invocation_id_id),
					          ", 0)), extract_bits(0xFFFFFFFF, (uint)max((int)",
					          to_expression(builtin_subgroup_invocation_id_id), " - 32, 0), (uint)max((int)",
					          to_expression(builtin_subgroup_size_id), " - (int)max(",
					          to_expression(builtin_subgroup_invocation_id_id), ", 32u), 0)), uint2(0));");
				});
				break;
			case BuiltInSubgroupGtMask:
				if (msl_options.is_ios())
					SPIRV_CROSS_THROW("Subgroup ballot functionality is unavailable on iOS.");
				if (!msl_options.supports_msl_version(2, 1))
					SPIRV_CROSS_THROW("Subgroup ballot functionality requires Metal 2.1.");
				entry_func.fixup_hooks_in.push_back([=]() {
					// The same logic applies here, except now the index is one
					// more than the subgroup invocation ID.
					statement(builtin_type_decl(bi_type), " ", to_expression(var_id),
					          " = uint4(extract_bits(0xFFFFFFFF, min(",
					          to_expression(builtin_subgroup_invocation_id_id), " + 1, 32u), (uint)max(min((int)",
					          to_expression(builtin_subgroup_size_id), ", 32) - (int)",
					          to_expression(builtin_subgroup_invocation_id_id),
					          " - 1, 0)), extract_bits(0xFFFFFFFF, (uint)max((int)",
					          to_expression(builtin_subgroup_invocation_id_id), " + 1 - 32, 0), (uint)max((int)",
					          to_expression(builtin_subgroup_size_id), " - (int)max(",
					          to_expression(builtin_subgroup_invocation_id_id), " + 1, 32u), 0)), uint2(0));");
				});
				break;
			case BuiltInSubgroupLeMask:
				if (msl_options.is_ios())
					SPIRV_CROSS_THROW("Subgroup ballot functionality is unavailable on iOS.");
				if (!msl_options.supports_msl_version(2, 1))
					SPIRV_CROSS_THROW("Subgroup ballot functionality requires Metal 2.1.");
				entry_func.fixup_hooks_in.push_back([=]() {
					statement(builtin_type_decl(bi_type), " ", to_expression(var_id),
					          " = uint4(extract_bits(0xFFFFFFFF, 0, min(",
					          to_expression(builtin_subgroup_invocation_id_id),
					          " + 1, 32u)), extract_bits(0xFFFFFFFF, 0, (uint)max((int)",
					          to_expression(builtin_subgroup_invocation_id_id), " + 1 - 32, 0)), uint2(0));");
				});
				break;
			case BuiltInSubgroupLtMask:
				if (msl_options.is_ios())
					SPIRV_CROSS_THROW("Subgroup ballot functionality is unavailable on iOS.");
				if (!msl_options.supports_msl_version(2, 1))
					SPIRV_CROSS_THROW("Subgroup ballot functionality requires Metal 2.1.");
				entry_func.fixup_hooks_in.push_back([=]() {
					statement(builtin_type_decl(bi_type), " ", to_expression(var_id),
					          " = uint4(extract_bits(0xFFFFFFFF, 0, min(",
					          to_expression(builtin_subgroup_invocation_id_id),
					          ", 32u)), extract_bits(0xFFFFFFFF, 0, (uint)max((int)",
					          to_expression(builtin_subgroup_invocation_id_id), " - 32, 0)), uint2(0));");
				});
				break;
			case BuiltInViewIndex:
				if (!msl_options.multiview)
				{
					// According to the Vulkan spec, when not running under a multiview
					// render pass, ViewIndex is 0.
					entry_func.fixup_hooks_in.push_back([=]() {
						statement("const ", builtin_type_decl(bi_type), " ", to_expression(var_id), " = 0;");
					});
				}
				else if (msl_options.view_index_from_device_index)
				{
					// In this case, we take the view index from that of the device we're running on.
					entry_func.fixup_hooks_in.push_back([=]() {
						statement("const ", builtin_type_decl(bi_type), " ", to_expression(var_id), " = ",
						          msl_options.device_index, ";");
					});
					// We actually don't want to set the render_target_array_index here.
					// Since every physical device is rendering a different view,
					// there's no need for layered rendering here.
				}
				else if (get_execution_model() == ExecutionModelFragment)
				{
					// Because we adjusted the view index in the vertex shader, we have to
					// adjust it back here.
					entry_func.fixup_hooks_in.push_back([=]() {
						statement(to_expression(var_id), " += ", to_expression(view_mask_buffer_id), "[0];");
					});
				}
				else if (get_execution_model() == ExecutionModelVertex)
				{
					// Metal provides no special support for multiview, so we smuggle
					// the view index in the instance index.
					entry_func.fixup_hooks_in.push_back([=]() {
						statement(builtin_type_decl(bi_type), " ", to_expression(var_id), " = ",
						          to_expression(view_mask_buffer_id), "[0] + ", to_expression(builtin_instance_idx_id),
						          " % ", to_expression(view_mask_buffer_id), "[1];");
						statement(to_expression(builtin_instance_idx_id), " /= ", to_expression(view_mask_buffer_id),
						          "[1];");
					});
					// In addition to setting the variable itself, we also need to
					// set the render_target_array_index with it on output. We have to
					// offset this by the base view index, because Metal isn't in on
					// our little game here.
					entry_func.fixup_hooks_out.push_back([=]() {
						statement(to_expression(builtin_layer_id), " = ", to_expression(var_id), " - ",
						          to_expression(view_mask_buffer_id), "[0];");
					});
				}
				break;
			case BuiltInDeviceIndex:
				// Metal pipelines belong to the devices which create them, so we'll
				// need to create a MTLPipelineState for every MTLDevice in a grouped
				// VkDevice. We can assume, then, that the device index is constant.
				entry_func.fixup_hooks_in.push_back([=]() {
					statement("const ", builtin_type_decl(bi_type), " ", to_expression(var_id), " = ",
					          msl_options.device_index, ";");
				});
				break;
			case BuiltInWorkgroupId:
				if (!msl_options.dispatch_base || !active_input_builtins.get(BuiltInWorkgroupId))
					break;

				// The vkCmdDispatchBase() command lets the client set the base value
				// of WorkgroupId. Metal has no direct equivalent; we must make this
				// adjustment ourselves.
				entry_func.fixup_hooks_in.push_back([=]() {
					statement(to_expression(var_id), " += ", to_dereferenced_expression(builtin_dispatch_base_id), ";");
				});
				break;
			case BuiltInGlobalInvocationId:
				if (!msl_options.dispatch_base || !active_input_builtins.get(BuiltInGlobalInvocationId))
					break;

				// GlobalInvocationId is defined as LocalInvocationId + WorkgroupId * WorkgroupSize.
				// This needs to be adjusted too.
				entry_func.fixup_hooks_in.push_back([=]() {
					auto &execution = this->get_entry_point();
					uint32_t workgroup_size_id = execution.workgroup_size.constant;
					if (workgroup_size_id)
						statement(to_expression(var_id), " += ", to_dereferenced_expression(builtin_dispatch_base_id),
						          " * ", to_expression(workgroup_size_id), ";");
					else
						statement(to_expression(var_id), " += ", to_dereferenced_expression(builtin_dispatch_base_id),
						          " * uint3(", execution.workgroup_size.x, ", ", execution.workgroup_size.y, ", ",
						          execution.workgroup_size.z, ");");
				});
				break;
			default:
				break;
			}
		}
	});
}

// Returns the Metal index of the resource of the specified type as used by the specified variable.
uint32_t CompilerMSL::get_metal_resource_index(SPIRVariable &var, SPIRType::BaseType basetype, uint32_t plane)
{
	auto &execution = get_entry_point();
	auto &var_dec = ir.meta[var.self].decoration;
	auto &var_type = get<SPIRType>(var.basetype);
	uint32_t var_desc_set = (var.storage == StorageClassPushConstant) ? kPushConstDescSet : var_dec.set;
	uint32_t var_binding = (var.storage == StorageClassPushConstant) ? kPushConstBinding : var_dec.binding;

	// If a matching binding has been specified, find and use it.
	auto itr = resource_bindings.find({ execution.model, var_desc_set, var_binding });

	auto resource_decoration = var_type.basetype == SPIRType::SampledImage && basetype == SPIRType::Sampler ?
	                               SPIRVCrossDecorationResourceIndexSecondary :
	                               SPIRVCrossDecorationResourceIndexPrimary;
	if (plane == 1)
		resource_decoration = SPIRVCrossDecorationResourceIndexTertiary;
	if (plane == 2)
		resource_decoration = SPIRVCrossDecorationResourceIndexQuaternary;

	if (itr != end(resource_bindings))
	{
		auto &remap = itr->second;
		remap.second = true;
		switch (basetype)
		{
		case SPIRType::Image:
			set_extended_decoration(var.self, resource_decoration, remap.first.msl_texture + plane);
			return remap.first.msl_texture + plane;
		case SPIRType::Sampler:
			set_extended_decoration(var.self, resource_decoration, remap.first.msl_sampler);
			return remap.first.msl_sampler;
		default:
			set_extended_decoration(var.self, resource_decoration, remap.first.msl_buffer);
			return remap.first.msl_buffer;
		}
	}

	// Always determine resource index and don't opt out if the variable already has the "resource_decoration" flag.
	// This doesn't work with atomics that need to be split into two resources.

	// Allow user to enable decoration binding
	if (msl_options.enable_decoration_binding)
	{
		// If there is no explicit mapping of bindings to MSL, use the declared binding.
		if (has_decoration(var.self, DecorationBinding))
		{
			var_binding = get_decoration(var.self, DecorationBinding);
			// Avoid emitting sentinel bindings.
			if (var_binding < 0x80000000u)
				return var_binding;
		}
	}

	// If we did not explicitly remap, allocate bindings on demand.
	// We cannot reliably use Binding decorations since SPIR-V and MSL's binding models are very different.

	uint32_t binding_stride = 1;
	auto &type = get<SPIRType>(var.basetype);
	for (uint32_t i = 0; i < uint32_t(type.array.size()); i++)
		binding_stride *= to_array_size_literal(type, i);

	assert(binding_stride != 0);

	// If a binding has not been specified, revert to incrementing resource indices.
	uint32_t resource_index;

	bool allocate_argument_buffer_ids = false;
	uint32_t desc_set = 0;

	if (var.storage != StorageClassPushConstant)
	{
		desc_set = get_decoration(var.self, DecorationDescriptorSet);
		allocate_argument_buffer_ids = descriptor_set_is_argument_buffer(desc_set);
	}

	if (allocate_argument_buffer_ids)
	{
		// Allocate from a flat ID binding space.
		resource_index = next_metal_resource_ids[desc_set];
		next_metal_resource_ids[desc_set] += binding_stride;
	}
	else
	{
		// Allocate from plain bindings which are allocated per resource type.
		switch (basetype)
		{
		case SPIRType::Image:
			resource_index = next_metal_resource_index_texture;
			next_metal_resource_index_texture += binding_stride;
			break;
		case SPIRType::Sampler:
			resource_index = next_metal_resource_index_sampler;
			next_metal_resource_index_sampler += binding_stride;
			break;
		default:
			resource_index = next_metal_resource_index_buffer;
			next_metal_resource_index_buffer += binding_stride;
			break;
		}
	}

	set_extended_decoration(var.self, resource_decoration, resource_index);
	return resource_index;
}

string CompilerMSL::argument_decl(const SPIRFunction::Parameter &arg)
{
	auto &var = get<SPIRVariable>(arg.id);
	auto &type = get_variable_data_type(var);
	auto &var_type = get<SPIRType>(arg.type);
	StorageClass storage = var_type.storage;
	bool is_pointer = var_type.pointer;

	// If we need to modify the name of the variable, make sure we use the original variable.
	// Our alias is just a shadow variable.
	uint32_t name_id = var.self;
	if (arg.alias_global_variable && var.basevariable)
		name_id = var.basevariable;

	bool constref = !arg.alias_global_variable && is_pointer && arg.write_count == 0;

	bool type_is_image = type.basetype == SPIRType::Image || type.basetype == SPIRType::SampledImage ||
	                     type.basetype == SPIRType::Sampler;

	// Arrays of images/samplers in MSL are always const.
	if (!type.array.empty() && type_is_image)
		constref = true;

	string decl;
	if (constref)
		decl += "const ";

	// If this is a combined image-sampler for a 2D image with floating-point type,
	// we emitted the 'spvDynamicImageSampler' type, and this is *not* an alias parameter
	// for a global, then we need to emit a "dynamic" combined image-sampler.
	// Unfortunately, this is necessary to properly support passing around
	// combined image-samplers with Y'CbCr conversions on them.
	bool is_dynamic_img_sampler = !arg.alias_global_variable && type.basetype == SPIRType::SampledImage &&
	                              type.image.dim == Dim2D && type_is_floating_point(get<SPIRType>(type.image.type)) &&
	                              spv_function_implementations.count(SPVFuncImplDynamicImageSampler);

	
	// Allow Metal to use the array<T> template to make arrays a value type
	string address_space = get_argument_address_space(var);
	bool builtin = is_builtin_variable(var);
	use_builtin_array = builtin;
	if (address_space == "threadgroup")
		use_builtin_array = true;

	if (var.basevariable && (var.basevariable == stage_in_ptr_var_id || var.basevariable == stage_out_ptr_var_id))
		decl += type_to_glsl(type, arg.id);
	else if (builtin)
		decl += builtin_type_decl(static_cast<BuiltIn>(get_decoration(arg.id, DecorationBuiltIn)), arg.id);
	else if ((storage == StorageClassUniform || storage == StorageClassStorageBuffer) && is_array(type))
	{
		add_spv_func_and_recompile(SPVFuncImplUnsafeArray);
		
		auto new_type = type;
		new_type.array.clear();
		const auto &base_type = get<SPIRType>(var.basetype);
		new_type.storage = base_type.storage;
		decl += join("spvUnsafeArray<" + address_space + " " + type_to_glsl(new_type) + "*, " + convert_to_string(type.array[0]) + ">");
		
		address_space = "thread";
		if (msl_options.argument_buffers)
		{
			uint32_t desc_set = get_decoration(name_id, DecorationDescriptorSet);
			if ((storage == StorageClassUniform || storage == StorageClassStorageBuffer) &&
				descriptor_set_is_argument_buffer(desc_set))
			{
				// An awkward case where we need to emit *more* address space declarations (yay!).
				// An example is where we pass down an array of buffer pointers to leaf functions.
				// It's a constant array containing pointers to constants.
				// The pointer array is always constant however. E.g.
				// device SSBO * constant (&array)[N].
				// const device SSBO * constant (&array)[N].
				// constant SSBO * constant (&array)[N].
				// However, this only matters for argument buffers, since for MSL 1.0 style codegen,
				// we emit the buffer array on stack instead, and that seems to work just fine apparently.
				address_space = "constant";
			}
		}
	}
	else if (is_dynamic_img_sampler)
	{
		decl += join("spvDynamicImageSampler<", type_to_glsl(get<SPIRType>(type.image.type)), ">");
		// Mark the variable so that we can handle passing it to another function.
		set_extended_decoration(arg.id, SPIRVCrossDecorationDynamicImageSampler);
	}
	else
		decl += type_to_glsl(type, arg.id);

	bool opaque_handle = storage == StorageClassUniformConstant;

	if (!builtin && !opaque_handle && !is_pointer &&
	    (storage == StorageClassFunction || storage == StorageClassGeneric))
	{
		// If the argument is a pure value and not an opaque type, we will pass by value.
		if (is_array(type))
		{
			// We are receiving an array by value. This is problematic.
			// We cannot be sure of the target address space since we are supposed to receive a copy,
			// but this is not possible with MSL without some extra work.
			// We will have to assume we're getting a reference in thread address space.
			// If we happen to get a reference in constant address space, the caller must emit a copy and pass that.
			// Thread const therefore becomes the only logical choice, since we cannot "create" a constant array from
			// non-constant arrays, but we can create thread const from constant.
			decl = string("thread const ") + decl;
			decl += " (&";
			const char *restrict_kw = to_restrict(name_id);
			if (*restrict_kw)
			{
				decl += " ";
				decl += restrict_kw;
			}
			decl += to_expression(name_id);
			decl += ")";
			decl += type_to_array_glsl(type);
		}
		else
		{
			if (!address_space.empty())
				decl = join(address_space, " ", decl);
			decl += " ";
			decl += to_expression(name_id);
		}
	}
	else if (is_array(type) && !type_is_image)
	{
		// Arrays of images and samplers are special cased.
		if (!address_space.empty())
			decl = join(address_space, " ", decl);
		
		decl += " (&";
		const char *restrict_kw = to_restrict(name_id);
		if (*restrict_kw)
		{
			decl += " ";
			decl += restrict_kw;
		}
		decl += to_expression(name_id);
		decl += ")";
		decl += type_to_array_glsl(type);
	}
	else if (!opaque_handle)
	{
		// If this is going to be a reference to a variable pointer, the address space
		// for the reference has to go before the '&', but after the '*'.
		if (!address_space.empty())
		{
			if (decl.back() == '*')
				decl += join(" ", address_space, " ");
			else
				decl = join(address_space, " ", decl);
		}
		decl += "&";
		decl += " ";
		decl += to_restrict(name_id);
		decl += to_expression(name_id);
	}
	else
	{
		if (!address_space.empty())
			decl = join(address_space, " ", decl);
		decl += " ";
		decl += to_expression(name_id);
	}

	// Emulate texture2D atomic operations
	auto *backing_var = maybe_get_backing_variable(name_id);
	if (atomic_vars.find(backing_var) != atomic_vars.end())
	{
		decl += ", device atomic_" + type_to_glsl(get<SPIRType>(var_type.image.type), 0);
		decl += "* " + to_expression(name_id) + "_atomic";
	}
	
	use_builtin_array = false;

	return decl;
}

// If we're currently in the entry point function, and the object
// has a qualified name, use it, otherwise use the standard name.
string CompilerMSL::to_name(uint32_t id, bool allow_alias) const
{
	if (current_function && (current_function->self == ir.default_entry_point))
	{
		auto *m = ir.find_meta(id);
		if (m && !m->decoration.qualified_alias.empty())
			return m->decoration.qualified_alias;
	}
	return Compiler::to_name(id, allow_alias);
}

// Returns a name that combines the name of the struct with the name of the member, except for Builtins
string CompilerMSL::to_qualified_member_name(const SPIRType &type, uint32_t index)
{
	// Don't qualify Builtin names because they are unique and are treated as such when building expressions
	BuiltIn builtin = BuiltInMax;
	if (is_member_builtin(type, index, &builtin))
		return builtin_to_glsl(builtin, type.storage);

	// Strip any underscore prefix from member name
	string mbr_name = to_member_name(type, index);
	size_t startPos = mbr_name.find_first_not_of("_");
	mbr_name = (startPos != string::npos) ? mbr_name.substr(startPos) : "";
	return join(to_name(type.self), "_", mbr_name);
}

// Ensures that the specified name is permanently usable by prepending a prefix
// if the first chars are _ and a digit, which indicate a transient name.
string CompilerMSL::ensure_valid_name(string name, string pfx)
{
	return (name.size() >= 2 && name[0] == '_' && isdigit(name[1])) ? (pfx + name) : name;
}

// Replace all names that match MSL keywords or Metal Standard Library functions.
void CompilerMSL::replace_illegal_names()
{
	// FIXME: MSL and GLSL are doing two different things here.
	// Agree on convention and remove this override.
	static const unordered_set<string> keywords = {
		"kernel",
		"vertex",
		"fragment",
		"compute",
		"bias",
		"assert",
		"VARIABLE_TRACEPOINT",
		"STATIC_DATA_TRACEPOINT",
		"STATIC_DATA_TRACEPOINT_V",
		"METAL_ALIGN",
		"METAL_ASM",
		"METAL_CONST",
		"METAL_DEPRECATED",
		"METAL_ENABLE_IF",
		"METAL_FUNC",
		"METAL_INTERNAL",
		"METAL_NON_NULL_RETURN",
		"METAL_NORETURN",
		"METAL_NOTHROW",
		"METAL_PURE",
		"METAL_UNAVAILABLE",
		"METAL_IMPLICIT",
		"METAL_EXPLICIT",
		"METAL_CONST_ARG",
		"METAL_ARG_UNIFORM",
		"METAL_ZERO_ARG",
		"METAL_VALID_LOD_ARG",
		"METAL_VALID_LEVEL_ARG",
		"METAL_VALID_STORE_ORDER",
		"METAL_VALID_LOAD_ORDER",
		"METAL_VALID_COMPARE_EXCHANGE_FAILURE_ORDER",
		"METAL_COMPATIBLE_COMPARE_EXCHANGE_ORDERS",
		"METAL_VALID_RENDER_TARGET",
		"is_function_constant_defined",
		"CHAR_BIT",
		"SCHAR_MAX",
		"SCHAR_MIN",
		"UCHAR_MAX",
		"CHAR_MAX",
		"CHAR_MIN",
		"USHRT_MAX",
		"SHRT_MAX",
		"SHRT_MIN",
		"UINT_MAX",
		"INT_MAX",
		"INT_MIN",
		"FLT_DIG",
		"FLT_MANT_DIG",
		"FLT_MAX_10_EXP",
		"FLT_MAX_EXP",
		"FLT_MIN_10_EXP",
		"FLT_MIN_EXP",
		"FLT_RADIX",
		"FLT_MAX",
		"FLT_MIN",
		"FLT_EPSILON",
		"FP_ILOGB0",
		"FP_ILOGBNAN",
		"MAXFLOAT",
		"HUGE_VALF",
		"INFINITY",
		"NAN",
		"M_E_F",
		"M_LOG2E_F",
		"M_LOG10E_F",
		"M_LN2_F",
		"M_LN10_F",
		"M_PI_F",
		"M_PI_2_F",
		"M_PI_4_F",
		"M_1_PI_F",
		"M_2_PI_F",
		"M_2_SQRTPI_F",
		"M_SQRT2_F",
		"M_SQRT1_2_F",
		"HALF_DIG",
		"HALF_MANT_DIG",
		"HALF_MAX_10_EXP",
		"HALF_MAX_EXP",
		"HALF_MIN_10_EXP",
		"HALF_MIN_EXP",
		"HALF_RADIX",
		"HALF_MAX",
		"HALF_MIN",
		"HALF_EPSILON",
		"MAXHALF",
		"HUGE_VALH",
		"M_E_H",
		"M_LOG2E_H",
		"M_LOG10E_H",
		"M_LN2_H",
		"M_LN10_H",
		"M_PI_H",
		"M_PI_2_H",
		"M_PI_4_H",
		"M_1_PI_H",
		"M_2_PI_H",
		"M_2_SQRTPI_H",
		"M_SQRT2_H",
		"M_SQRT1_2_H",
		"DBL_DIG",
		"DBL_MANT_DIG",
		"DBL_MAX_10_EXP",
		"DBL_MAX_EXP",
		"DBL_MIN_10_EXP",
		"DBL_MIN_EXP",
		"DBL_RADIX",
		"DBL_MAX",
		"DBL_MIN",
		"DBL_EPSILON",
		"HUGE_VAL",
		"M_E",
		"M_LOG2E",
		"M_LOG10E",
		"M_LN2",
		"M_LN10",
		"M_PI",
		"M_PI_2",
		"M_PI_4",
		"M_1_PI",
		"M_2_PI",
		"M_2_SQRTPI",
		"M_SQRT2",
		"M_SQRT1_2",
		"quad_broadcast",
	};

	static const unordered_set<string> illegal_func_names = {
		"main",
		"saturate",
		"assert",
		"VARIABLE_TRACEPOINT",
		"STATIC_DATA_TRACEPOINT",
		"STATIC_DATA_TRACEPOINT_V",
		"METAL_ALIGN",
		"METAL_ASM",
		"METAL_CONST",
		"METAL_DEPRECATED",
		"METAL_ENABLE_IF",
		"METAL_FUNC",
		"METAL_INTERNAL",
		"METAL_NON_NULL_RETURN",
		"METAL_NORETURN",
		"METAL_NOTHROW",
		"METAL_PURE",
		"METAL_UNAVAILABLE",
		"METAL_IMPLICIT",
		"METAL_EXPLICIT",
		"METAL_CONST_ARG",
		"METAL_ARG_UNIFORM",
		"METAL_ZERO_ARG",
		"METAL_VALID_LOD_ARG",
		"METAL_VALID_LEVEL_ARG",
		"METAL_VALID_STORE_ORDER",
		"METAL_VALID_LOAD_ORDER",
		"METAL_VALID_COMPARE_EXCHANGE_FAILURE_ORDER",
		"METAL_COMPATIBLE_COMPARE_EXCHANGE_ORDERS",
		"METAL_VALID_RENDER_TARGET",
		"is_function_constant_defined",
		"CHAR_BIT",
		"SCHAR_MAX",
		"SCHAR_MIN",
		"UCHAR_MAX",
		"CHAR_MAX",
		"CHAR_MIN",
		"USHRT_MAX",
		"SHRT_MAX",
		"SHRT_MIN",
		"UINT_MAX",
		"INT_MAX",
		"INT_MIN",
		"FLT_DIG",
		"FLT_MANT_DIG",
		"FLT_MAX_10_EXP",
		"FLT_MAX_EXP",
		"FLT_MIN_10_EXP",
		"FLT_MIN_EXP",
		"FLT_RADIX",
		"FLT_MAX",
		"FLT_MIN",
		"FLT_EPSILON",
		"FP_ILOGB0",
		"FP_ILOGBNAN",
		"MAXFLOAT",
		"HUGE_VALF",
		"INFINITY",
		"NAN",
		"M_E_F",
		"M_LOG2E_F",
		"M_LOG10E_F",
		"M_LN2_F",
		"M_LN10_F",
		"M_PI_F",
		"M_PI_2_F",
		"M_PI_4_F",
		"M_1_PI_F",
		"M_2_PI_F",
		"M_2_SQRTPI_F",
		"M_SQRT2_F",
		"M_SQRT1_2_F",
		"HALF_DIG",
		"HALF_MANT_DIG",
		"HALF_MAX_10_EXP",
		"HALF_MAX_EXP",
		"HALF_MIN_10_EXP",
		"HALF_MIN_EXP",
		"HALF_RADIX",
		"HALF_MAX",
		"HALF_MIN",
		"HALF_EPSILON",
		"MAXHALF",
		"HUGE_VALH",
		"M_E_H",
		"M_LOG2E_H",
		"M_LOG10E_H",
		"M_LN2_H",
		"M_LN10_H",
		"M_PI_H",
		"M_PI_2_H",
		"M_PI_4_H",
		"M_1_PI_H",
		"M_2_PI_H",
		"M_2_SQRTPI_H",
		"M_SQRT2_H",
		"M_SQRT1_2_H",
		"DBL_DIG",
		"DBL_MANT_DIG",
		"DBL_MAX_10_EXP",
		"DBL_MAX_EXP",
		"DBL_MIN_10_EXP",
		"DBL_MIN_EXP",
		"DBL_RADIX",
		"DBL_MAX",
		"DBL_MIN",
		"DBL_EPSILON",
		"HUGE_VAL",
		"M_E",
		"M_LOG2E",
		"M_LOG10E",
		"M_LN2",
		"M_LN10",
		"M_PI",
		"M_PI_2",
		"M_PI_4",
		"M_1_PI",
		"M_2_PI",
		"M_2_SQRTPI",
		"M_SQRT2",
		"M_SQRT1_2",
	};

	ir.for_each_typed_id<SPIRVariable>([&](uint32_t self, SPIRVariable &) {
		auto &dec = ir.meta[self].decoration;
		if (keywords.find(dec.alias) != end(keywords))
			dec.alias += "0";
	});

	ir.for_each_typed_id<SPIRFunction>([&](uint32_t self, SPIRFunction &) {
		auto &dec = ir.meta[self].decoration;
		if (illegal_func_names.find(dec.alias) != end(illegal_func_names))
			dec.alias += "0";
	});

	ir.for_each_typed_id<SPIRType>([&](uint32_t self, SPIRType &) {
		for (auto &mbr_dec : ir.meta[self].members)
			if (keywords.find(mbr_dec.alias) != end(keywords))
				mbr_dec.alias += "0";
	});

	for (auto &entry : ir.entry_points)
	{
		// Change both the entry point name and the alias, to keep them synced.
		string &ep_name = entry.second.name;
		if (illegal_func_names.find(ep_name) != end(illegal_func_names))
			ep_name += "0";

		// Always write this because entry point might have been renamed earlier.
		ir.meta[entry.first].decoration.alias = ep_name;
	}

	CompilerGLSL::replace_illegal_names();
}

string CompilerMSL::to_member_reference(uint32_t base, const SPIRType &type, uint32_t index, bool ptr_chain)
{
	auto *var = maybe_get<SPIRVariable>(base);
	// If this is a buffer array, we have to dereference the buffer pointers.
	// Otherwise, if this is a pointer expression, dereference it.

	bool declared_as_pointer = false;

	if (var)
	{
		bool is_buffer_variable = var->storage == StorageClassUniform || var->storage == StorageClassStorageBuffer;
		declared_as_pointer = is_buffer_variable && is_array(get<SPIRType>(var->basetype));
	}

	if (declared_as_pointer || (!ptr_chain && should_dereference(base)))
		return join("->", to_member_name(type, index));
	else
		return join(".", to_member_name(type, index));
}

string CompilerMSL::to_qualifiers_glsl(uint32_t id)
{
	string quals;

	auto &type = expression_type(id);
	if (type.storage == StorageClassWorkgroup)
		quals += "threadgroup ";

	return quals;
}

// The optional id parameter indicates the object whose type we are trying
// to find the description for. It is optional. Most type descriptions do not
// depend on a specific object's use of that type.
string CompilerMSL::type_to_glsl(const SPIRType &type, uint32_t id)
{
	string type_name;

	// Pointer?
	if (type.pointer)
	{
		const char *restrict_kw;
		// Allow Metal to use the array<T> template to make arrays a value type
		if (use_builtin_array || type.array.size() == 0)
		{
			type_name = join(get_type_address_space(type, id), " ", type_to_glsl(get<SPIRType>(type.parent_type), id));
		}
		else
		{
			SPIRType new_type = get<SPIRType>(type.parent_type);
			new_type.pointer = true;
			new_type.array.clear();
			
			add_spv_func_and_recompile(SPVFuncImplUnsafeArray);
			
			type_name = "spvUnsafeArray<";
			type_name += join(get_type_address_space(type, id), " ", type_to_glsl(new_type, id));
			for (auto i = uint32_t(type.array.size()); i > 0; i--)
			{
				type_name += join(", ", to_array_size(type, i - 1), ">");
			}
			return type_name;
		}
		
		switch (type.basetype)
		{
		case SPIRType::Image:
		case SPIRType::SampledImage:
		case SPIRType::Sampler:
			// These are handles.
			break;
		default:
			// Anything else can be a raw pointer.
			type_name += "*";
			restrict_kw = to_restrict(id);
			if (*restrict_kw)
			{
				type_name += " ";
				type_name += restrict_kw;
			}
			break;
		}
		return type_name;
	}

	switch (type.basetype)
	{
	case SPIRType::Struct:
		// Need OpName lookup here to get a "sensible" name for a struct.
        // Allow Metal to use the array<T> template to make arrays a value type
		type_name = to_name(type.self);
		break;

	case SPIRType::Image:
	case SPIRType::SampledImage:
		return image_type_glsl(type, id);

	case SPIRType::Sampler:
		return sampler_type(type);

	case SPIRType::Void:
		return "void";

	case SPIRType::AtomicCounter:
		return "atomic_uint";

	case SPIRType::ControlPointArray:
		return join("patch_control_point<", type_to_glsl(get<SPIRType>(type.parent_type), id), ">");

	// Scalars
	case SPIRType::Boolean:
		type_name = "bool";
		break;
	case SPIRType::Char:
	case SPIRType::SByte:
		type_name = "char";
		break;
	case SPIRType::UByte:
		type_name = "uchar";
		break;
	case SPIRType::Short:
		type_name = "short";
		break;
	case SPIRType::UShort:
		type_name = "ushort";
		break;
	case SPIRType::Int:
		type_name = "int";
		break;
	case SPIRType::UInt:
		type_name = "uint";
		break;
	case SPIRType::Int64:
		if (!msl_options.supports_msl_version(2, 2))
			SPIRV_CROSS_THROW("64-bit integers are only supported in MSL 2.2 and above.");
		type_name = "long";
		break;
	case SPIRType::UInt64:
		if (!msl_options.supports_msl_version(2, 2))
			SPIRV_CROSS_THROW("64-bit integers are only supported in MSL 2.2 and above.");
		type_name = "ulong";
		break;
	case SPIRType::Half:
		type_name = "half";
		break;
	case SPIRType::Float:
		type_name = "float";
		break;
	case SPIRType::Double:
		type_name = "double"; // Currently unsupported
		break;

	default:
		return "unknown_type";
	}

	// Matrix?
	if (type.columns > 1)
		type_name += to_string(type.columns) + "x";

	// Vector or Matrix?
	if (type.vecsize > 1)
		type_name += to_string(type.vecsize);

	// Allow Metal to use the array<T> template to make arrays a value type
	if (type.array.empty())
	{
		return type_name;
	}
	else
	{
		if (use_builtin_array)
		{
			return type_name;
		}
		else if (options.flatten_multidimensional_arrays)
		{
			add_spv_func_and_recompile(SPVFuncImplUnsafeArray);
			string res = join("spvUnsafeArray<", type_name, ", ");
			
			for (auto i = uint32_t(type.array.size()); i; i--)
			{
				res += enclose_expression(to_array_size(type, i - 1));
				if (i > 1)
					res += " * ";
			}
			
			res += ">";
			return res;
		}
		else
		{
			if (type.array.size() > 1)
			{
				if (!options.es && options.version < 430)
					require_extension_internal("GL_ARB_arrays_of_arrays");
				else if (options.es && options.version < 310)
					SPIRV_CROSS_THROW("Arrays of arrays not supported before ESSL version 310. "
									  "Try using --flatten-multidimensional-arrays or set "
									  "options.flatten_multidimensional_arrays to true.");
			}
			
			add_spv_func_and_recompile(SPVFuncImplUnsafeArray);
			string res;
			string sizes;
			
			for (auto i = uint32_t(type.array.size()); i; i--)
			{
				res += "spvUnsafeArray<";
				sizes += ", ";
				sizes += to_array_size(type, i - 1);
				sizes += ">";
			}
			
			res += type_name + sizes;
			return res;
		}
	}
}

string CompilerMSL::type_to_array_glsl(const SPIRType &type)
{
	// Allow Metal to use the array<T> template to make arrays a value type
	switch (type.basetype)
	{
		case SPIRType::AtomicCounter:
		case SPIRType::ControlPointArray:
		{
			return CompilerGLSL::type_to_array_glsl(type);
		}
		default:
		{
			if (use_builtin_array)
				return CompilerGLSL::type_to_array_glsl(type);
			else
				return "";
		}
	}
}

// Threadgroup arrays can't have a wrapper type
std::string CompilerMSL::variable_decl(const SPIRVariable &variable)
{
	if (variable.storage == StorageClassWorkgroup)
	{
		use_builtin_array = true;
	}
	std::string expr = CompilerGLSL::variable_decl(variable);
	if (variable.storage == StorageClassWorkgroup)
	{
		use_builtin_array = false;
	}
	return expr;
}

std::string CompilerMSL::sampler_type(const SPIRType &type)
{
	if (!type.array.empty())
	{
		if (!msl_options.supports_msl_version(2))
			SPIRV_CROSS_THROW("MSL 2.0 or greater is required for arrays of samplers.");

		if (type.array.size() > 1)
			SPIRV_CROSS_THROW("Arrays of arrays of samplers are not supported in MSL.");

		// Arrays of samplers in MSL must be declared with a special array<T, N> syntax ala C++11 std::array.
		uint32_t array_size = to_array_size_literal(type);
		if (array_size == 0)
			SPIRV_CROSS_THROW("Unsized array of samplers is not supported in MSL.");

		auto &parent = get<SPIRType>(get_pointee_type(type).parent_type);
		return join("array<", sampler_type(parent), ", ", array_size, ">");
	}
	else
		return "sampler";
}

// Returns an MSL string describing the SPIR-V image type
string CompilerMSL::image_type_glsl(const SPIRType &type, uint32_t id)
{
	auto *var = maybe_get<SPIRVariable>(id);
	if (var && var->basevariable)
	{
		// For comparison images, check against the base variable,
		// and not the fake ID which might have been generated for this variable.
		id = var->basevariable;
	}

	if (!type.array.empty())
	{
		uint32_t major = 2, minor = 0;
		if (msl_options.is_ios())
		{
			major = 1;
			minor = 2;
		}
		if (!msl_options.supports_msl_version(major, minor))
		{
			if (msl_options.is_ios())
				SPIRV_CROSS_THROW("MSL 1.2 or greater is required for arrays of textures.");
			else
				SPIRV_CROSS_THROW("MSL 2.0 or greater is required for arrays of textures.");
		}

		if (type.array.size() > 1)
			SPIRV_CROSS_THROW("Arrays of arrays of textures are not supported in MSL.");

		// Arrays of images in MSL must be declared with a special array<T, N> syntax ala C++11 std::array.
		uint32_t array_size = to_array_size_literal(type);
		if (array_size == 0)
			SPIRV_CROSS_THROW("Unsized array of images is not supported in MSL.");

		auto &parent = get<SPIRType>(get_pointee_type(type).parent_type);
		return join("array<", image_type_glsl(parent, id), ", ", array_size, ">");
	}

	string img_type_name;

	// Bypass pointers because we need the real image struct
	auto &img_type = get<SPIRType>(type.self).image;
	if (image_is_comparison(type, id))
	{
		switch (img_type.dim)
		{
		case Dim1D:
			img_type_name += "depth1d_unsupported_by_metal";
			break;
		case Dim2D:
			if (img_type.ms && img_type.arrayed)
			{
				if (!msl_options.supports_msl_version(2, 1))
					SPIRV_CROSS_THROW("Multisampled array textures are supported from 2.1.");
				img_type_name += "depth2d_ms_array";
			}
			else if (img_type.ms)
				img_type_name += "depth2d_ms";
			else if (img_type.arrayed)
				img_type_name += "depth2d_array";
			else
				img_type_name += "depth2d";
			break;
		case Dim3D:
			img_type_name += "depth3d_unsupported_by_metal";
			break;
		case DimCube:
			if (!msl_options.emulate_cube_array)
				img_type_name += (img_type.arrayed ? "depthcube_array" : "depthcube");
			else
				img_type_name += (img_type.arrayed ? "depth2d_array" : "depthcube");
			break;
		default:
			img_type_name += "unknown_depth_texture_type";
			break;
		}
	}
	else
	{
		switch (img_type.dim)
		{
		case Dim1D:
			img_type_name += (img_type.arrayed ? "texture1d_array" : "texture1d");
			break;
		case DimBuffer:
			if (img_type.ms || img_type.arrayed)
				SPIRV_CROSS_THROW("Cannot use texel buffers with multisampling or array layers.");

			if (msl_options.texture_buffer_native)
			{
				if (!msl_options.supports_msl_version(2, 1))
					SPIRV_CROSS_THROW("Native texture_buffer type is only supported in MSL 2.1.");
				img_type_name = "texture_buffer";
			}
			else
				img_type_name += "texture2d";
			break;
		case DimSubpassData:
			// Use Metal's native frame-buffer fetch API for subpass inputs.
            if (msl_options.is_ios() && msl_options.ios_use_framebuffer_fetch_subpasses)
                return type_to_glsl(get<SPIRType>(img_type.type));
		case Dim2D:
			if (img_type.ms && img_type.arrayed)
			{
				if (!msl_options.supports_msl_version(2, 1))
					SPIRV_CROSS_THROW("Multisampled array textures are supported from 2.1.");
				img_type_name += "texture2d_ms_array";
			}
			else if (img_type.ms)
				img_type_name += "texture2d_ms";
			else if (img_type.arrayed)
				img_type_name += "texture2d_array";
			else
				img_type_name += "texture2d";
			break;
		case Dim3D:
			img_type_name += "texture3d";
			break;
		case DimCube:
			if (!msl_options.emulate_cube_array)
				img_type_name += (img_type.arrayed ? "texturecube_array" : "texturecube");
			else
				img_type_name += (img_type.arrayed ? "texture2d_array" : "texturecube");
			break;
		default:
			img_type_name += "unknown_texture_type";
			break;
		}
	}

	// Append the pixel type
	img_type_name += "<";
	img_type_name += type_to_glsl(get<SPIRType>(img_type.type));

	// For unsampled images, append the sample/read/write access qualifier.
	// For kernel images, the access qualifier my be supplied directly by SPIR-V.
	// Otherwise it may be set based on whether the image is read from or written to within the shader.
	if (type.basetype == SPIRType::Image && type.image.sampled == 2 && type.image.dim != DimSubpassData)
	{
		switch (img_type.access)
		{
		case AccessQualifierReadOnly:
			img_type_name += ", access::read";
			break;

		case AccessQualifierWriteOnly:
			img_type_name += ", access::write";
			break;

		case AccessQualifierReadWrite:
			img_type_name += ", access::read_write";
			break;

		default:
		{
			auto *p_var = maybe_get_backing_variable(id);
			if (p_var && p_var->basevariable)
				p_var = maybe_get<SPIRVariable>(p_var->basevariable);
			if (p_var && !has_decoration(p_var->self, DecorationNonWritable))
			{
				img_type_name += ", access::";

				if (!has_decoration(p_var->self, DecorationNonReadable))
					img_type_name += "read_";

				img_type_name += "write";
			}
			break;
		}
		}
	}

	img_type_name += ">";

	return img_type_name;
}

void CompilerMSL::emit_subgroup_op(const Instruction &i)
{
	const uint32_t *ops = stream(i);
	auto op = static_cast<Op>(i.op);

	// Metal 2.0 is required. iOS only supports quad ops. macOS only supports
	// broadcast and shuffle on 10.13 (2.0), with full support in 10.14 (2.1).
	// Note that iOS makes no distinction between a quad-group and a subgroup;
	// all subgroups are quad-groups there.
	if (!msl_options.supports_msl_version(2))
		SPIRV_CROSS_THROW("Subgroups are only supported in Metal 2.0 and up.");

	if (msl_options.is_ios())
	{
		switch (op)
		{
		default:
			SPIRV_CROSS_THROW("iOS only supports quad-group operations.");
		case OpGroupNonUniformBroadcast:
		case OpGroupNonUniformShuffle:
		case OpGroupNonUniformShuffleXor:
		case OpGroupNonUniformShuffleUp:
		case OpGroupNonUniformShuffleDown:
		case OpGroupNonUniformQuadSwap:
		case OpGroupNonUniformQuadBroadcast:
			break;
		}
	}

	if (msl_options.is_macos() && !msl_options.supports_msl_version(2, 1))
	{
		switch (op)
		{
		default:
			SPIRV_CROSS_THROW("Subgroup ops beyond broadcast and shuffle on macOS require Metal 2.0 and up.");
		case OpGroupNonUniformBroadcast:
		case OpGroupNonUniformShuffle:
		case OpGroupNonUniformShuffleXor:
		case OpGroupNonUniformShuffleUp:
		case OpGroupNonUniformShuffleDown:
			break;
		}
	}

	uint32_t result_type = ops[0];
	uint32_t id = ops[1];

	auto scope = static_cast<Scope>(get<SPIRConstant>(ops[2]).scalar());
	if (scope != ScopeSubgroup)
		SPIRV_CROSS_THROW("Only subgroup scope is supported.");

	switch (op)
	{
	case OpGroupNonUniformElect:
		emit_op(result_type, id, "simd_is_first()", true);
		break;

	case OpGroupNonUniformBroadcast:
		emit_binary_func_op(result_type, id, ops[3], ops[4],
		                    msl_options.is_ios() ? "quad_broadcast" : "simd_broadcast");
		break;

	case OpGroupNonUniformBroadcastFirst:
		emit_unary_func_op(result_type, id, ops[3], "simd_broadcast_first");
		break;

	case OpGroupNonUniformBallot:
		emit_unary_func_op(result_type, id, ops[3], "spvSubgroupBallot");
		break;

	case OpGroupNonUniformInverseBallot:
		emit_binary_func_op(result_type, id, ops[3], builtin_subgroup_invocation_id_id, "spvSubgroupBallotBitExtract");
		break;

	case OpGroupNonUniformBallotBitExtract:
		emit_binary_func_op(result_type, id, ops[3], ops[4], "spvSubgroupBallotBitExtract");
		break;

	case OpGroupNonUniformBallotFindLSB:
		emit_unary_func_op(result_type, id, ops[3], "spvSubgroupBallotFindLSB");
		break;

	case OpGroupNonUniformBallotFindMSB:
		emit_unary_func_op(result_type, id, ops[3], "spvSubgroupBallotFindMSB");
		break;

	case OpGroupNonUniformBallotBitCount:
	{
		auto operation = static_cast<GroupOperation>(ops[3]);
		if (operation == GroupOperationReduce)
			emit_unary_func_op(result_type, id, ops[4], "spvSubgroupBallotBitCount");
		else if (operation == GroupOperationInclusiveScan)
			emit_binary_func_op(result_type, id, ops[4], builtin_subgroup_invocation_id_id,
			                    "spvSubgroupBallotInclusiveBitCount");
		else if (operation == GroupOperationExclusiveScan)
			emit_binary_func_op(result_type, id, ops[4], builtin_subgroup_invocation_id_id,
			                    "spvSubgroupBallotExclusiveBitCount");
		else
			SPIRV_CROSS_THROW("Invalid BitCount operation.");
		break;
	}

	case OpGroupNonUniformShuffle:
		emit_binary_func_op(result_type, id, ops[3], ops[4], msl_options.is_ios() ? "quad_shuffle" : "simd_shuffle");
		break;

	case OpGroupNonUniformShuffleXor:
		emit_binary_func_op(result_type, id, ops[3], ops[4],
		                    msl_options.is_ios() ? "quad_shuffle_xor" : "simd_shuffle_xor");
		break;

	case OpGroupNonUniformShuffleUp:
		emit_binary_func_op(result_type, id, ops[3], ops[4],
		                    msl_options.is_ios() ? "quad_shuffle_up" : "simd_shuffle_up");
		break;

	case OpGroupNonUniformShuffleDown:
		emit_binary_func_op(result_type, id, ops[3], ops[4],
		                    msl_options.is_ios() ? "quad_shuffle_down" : "simd_shuffle_down");
		break;

	case OpGroupNonUniformAll:
		emit_unary_func_op(result_type, id, ops[3], "simd_all");
		break;

	case OpGroupNonUniformAny:
		emit_unary_func_op(result_type, id, ops[3], "simd_any");
		break;

	case OpGroupNonUniformAllEqual:
		emit_unary_func_op(result_type, id, ops[3], "spvSubgroupAllEqual");
		break;

		// clang-format off
#define MSL_GROUP_OP(op, msl_op) \
case OpGroupNonUniform##op: \
	{ \
		auto operation = static_cast<GroupOperation>(ops[3]); \
		if (operation == GroupOperationReduce) \
			emit_unary_func_op(result_type, id, ops[4], "simd_" #msl_op); \
		else if (operation == GroupOperationInclusiveScan) \
			emit_unary_func_op(result_type, id, ops[4], "simd_prefix_inclusive_" #msl_op); \
		else if (operation == GroupOperationExclusiveScan) \
			emit_unary_func_op(result_type, id, ops[4], "simd_prefix_exclusive_" #msl_op); \
		else if (operation == GroupOperationClusteredReduce) \
		{ \
			/* Only cluster sizes of 4 are supported. */ \
			uint32_t cluster_size = get<SPIRConstant>(ops[5]).scalar(); \
			if (cluster_size != 4) \
				SPIRV_CROSS_THROW("Metal only supports quad ClusteredReduce."); \
			emit_unary_func_op(result_type, id, ops[4], "quad_" #msl_op); \
		} \
		else \
			SPIRV_CROSS_THROW("Invalid group operation."); \
		break; \
	}
	MSL_GROUP_OP(FAdd, sum)
	MSL_GROUP_OP(FMul, product)
	MSL_GROUP_OP(IAdd, sum)
	MSL_GROUP_OP(IMul, product)
#undef MSL_GROUP_OP
	// The others, unfortunately, don't support InclusiveScan or ExclusiveScan.
#define MSL_GROUP_OP(op, msl_op) \
case OpGroupNonUniform##op: \
	{ \
		auto operation = static_cast<GroupOperation>(ops[3]); \
		if (operation == GroupOperationReduce) \
			emit_unary_func_op(result_type, id, ops[4], "simd_" #msl_op); \
		else if (operation == GroupOperationInclusiveScan) \
			SPIRV_CROSS_THROW("Metal doesn't support InclusiveScan for OpGroupNonUniform" #op "."); \
		else if (operation == GroupOperationExclusiveScan) \
			SPIRV_CROSS_THROW("Metal doesn't support ExclusiveScan for OpGroupNonUniform" #op "."); \
		else if (operation == GroupOperationClusteredReduce) \
		{ \
			/* Only cluster sizes of 4 are supported. */ \
			uint32_t cluster_size = get<SPIRConstant>(ops[5]).scalar(); \
			if (cluster_size != 4) \
				SPIRV_CROSS_THROW("Metal only supports quad ClusteredReduce."); \
			emit_unary_func_op(result_type, id, ops[4], "quad_" #msl_op); \
		} \
		else \
			SPIRV_CROSS_THROW("Invalid group operation."); \
		break; \
	}
	MSL_GROUP_OP(FMin, min)
	MSL_GROUP_OP(FMax, max)
	MSL_GROUP_OP(SMin, min)
	MSL_GROUP_OP(SMax, max)
	MSL_GROUP_OP(UMin, min)
	MSL_GROUP_OP(UMax, max)
	MSL_GROUP_OP(BitwiseAnd, and)
	MSL_GROUP_OP(BitwiseOr, or)
	MSL_GROUP_OP(BitwiseXor, xor)
	MSL_GROUP_OP(LogicalAnd, and)
	MSL_GROUP_OP(LogicalOr, or)
	MSL_GROUP_OP(LogicalXor, xor)
		// clang-format on

	case OpGroupNonUniformQuadSwap:
	{
		// We can implement this easily based on the following table giving
		// the target lane ID from the direction and current lane ID:
		//        Direction
		//      | 0 | 1 | 2 |
		//   ---+---+---+---+
		// L 0  | 1   2   3
		// a 1  | 0   3   2
		// n 2  | 3   0   1
		// e 3  | 2   1   0
		// Notice that target = source ^ (direction + 1).
		uint32_t mask = get<SPIRConstant>(ops[4]).scalar() + 1;
		uint32_t mask_id = ir.increase_bound_by(1);
		set<SPIRConstant>(mask_id, expression_type_id(ops[4]), mask, false);
		emit_binary_func_op(result_type, id, ops[3], mask_id, "quad_shuffle_xor");
		break;
	}

	case OpGroupNonUniformQuadBroadcast:
		emit_binary_func_op(result_type, id, ops[3], ops[4], "quad_broadcast");
		break;

	default:
		SPIRV_CROSS_THROW("Invalid opcode for subgroup.");
	}

	register_control_dependent_expression(id);
}

string CompilerMSL::bitcast_glsl_op(const SPIRType &out_type, const SPIRType &in_type)
{
	if (out_type.basetype == in_type.basetype)
		return "";

	assert(out_type.basetype != SPIRType::Boolean);
	assert(in_type.basetype != SPIRType::Boolean);

	bool integral_cast = type_is_integral(out_type) && type_is_integral(in_type);
	bool same_size_cast = out_type.width == in_type.width;

	if (integral_cast && same_size_cast)
	{
		// Trivial bitcast case, casts between integers.
		return type_to_glsl(out_type);
	}
	else
	{
		// Fall back to the catch-all bitcast in MSL.
		return "as_type<" + type_to_glsl(out_type) + ">";
	}
}

// Returns an MSL string identifying the name of a SPIR-V builtin.
// Output builtins are qualified with the name of the stage out structure.
string CompilerMSL::builtin_to_glsl(BuiltIn builtin, StorageClass storage)
{
	switch (builtin)
	{

	// Handle HLSL-style 0-based vertex/instance index.
	// Override GLSL compiler strictness
	case BuiltInVertexId:
		ensure_builtin(StorageClassInput, BuiltInVertexId);
		if ((ir.source.hlsl == true) && msl_options.supports_msl_version(1, 1) && (msl_options.ios_support_base_vertex_instance || msl_options.is_macos()))
		{
			if (builtin_declaration)
			{
				needs_base_vertex_arg++;
				return "gl_VertexID";
			}
			else
			{
				ensure_builtin(StorageClassInput, BuiltInBaseVertex);
				return "(gl_VertexID - gl_BaseVertex)";
			}
		}
		else
		{
			return "gl_VertexID";
		}
	case BuiltInInstanceId:
		ensure_builtin(StorageClassInput, BuiltInInstanceId);
		if ((ir.source.hlsl == true) && msl_options.supports_msl_version(1, 1) && (msl_options.ios_support_base_vertex_instance || msl_options.is_macos()))
		{
			if (builtin_declaration)
			{
				needs_base_instance_arg++;
				return "gl_InstanceID";
			}
			else
			{
				ensure_builtin(StorageClassInput, BuiltInBaseInstance);
				return "(gl_InstanceID - gl_BaseInstance)";
			}
		}
		else
		{
			return "gl_InstanceID";
		}
	case BuiltInVertexIndex:
		ensure_builtin(StorageClassInput, BuiltInVertexIndex);
		if ((ir.source.hlsl == true) && msl_options.supports_msl_version(1, 1) && (msl_options.ios_support_base_vertex_instance || msl_options.is_macos()))
		{
			if (builtin_declaration)
			{
				needs_base_vertex_arg++;
				return "gl_VertexIndex";
			}
			else
			{
				ensure_builtin(StorageClassInput, BuiltInBaseVertex);
				return "(gl_VertexIndex - gl_BaseVertex)";
			}
		}
		else
		{
			return "gl_VertexIndex";
		}
	case BuiltInInstanceIndex:
		ensure_builtin(StorageClassInput, BuiltInInstanceIndex);
		if ((ir.source.hlsl == true) && msl_options.supports_msl_version(1, 1) && (msl_options.ios_support_base_vertex_instance || msl_options.is_macos()))
		{
			if (builtin_declaration)
			{
				needs_base_instance_arg++;
				return "gl_InstanceIndex";
			}
			else
			{
				ensure_builtin(StorageClassInput, BuiltInBaseInstance);
				return "(gl_InstanceIndex - gl_BaseInstance)";
			}
		}
		else
		{
			return "gl_InstanceIndex";
		}
	case BuiltInBaseVertex:
		if (msl_options.supports_msl_version(1, 1) && (msl_options.ios_support_base_vertex_instance || msl_options.is_macos()))
		{
			needs_base_vertex_arg--;
			return "gl_BaseVertex";
		}
		else
		{
			SPIRV_CROSS_THROW("BaseVertex requires Metal 1.1 and Mac or Apple A9+ hardware.");
		}
	case BuiltInBaseInstance:
		if (msl_options.supports_msl_version(1, 1) && (msl_options.ios_support_base_vertex_instance || msl_options.is_macos()))
		{
			needs_base_instance_arg--;
			return "gl_BaseInstance";
		}
		else
		{
			SPIRV_CROSS_THROW("BaseInstance requires Metal 1.1 and Mac or Apple A9+ hardware.");
		}
	case BuiltInDrawIndex:
		SPIRV_CROSS_THROW("DrawIndex is not supported in MSL.");

	// When used in the entry function, output builtins are qualified with output struct name.
	// Test storage class as NOT Input, as output builtins might be part of generic type.
	// Also don't do this for tessellation control shaders.
	case BuiltInViewportIndex:
		if (!msl_options.supports_msl_version(2, 0))
			SPIRV_CROSS_THROW("ViewportIndex requires Metal 2.0.");
		/* fallthrough */
	case BuiltInPosition:
	case BuiltInPointSize:
	case BuiltInClipDistance:
	case BuiltInCullDistance:
	case BuiltInLayer:
	case BuiltInFragDepth:
	case BuiltInFragStencilRefEXT:
	case BuiltInSampleMask:
		if (get_execution_model() == ExecutionModelTessellationControl)
			break;
		if (storage != StorageClassInput && current_function && (current_function->self == ir.default_entry_point))
			return stage_out_var_name + "." + CompilerGLSL::builtin_to_glsl(builtin, storage);

		break;

	case BuiltInBaryCoordNV:
	case BuiltInBaryCoordNoPerspNV:
		if (storage == StorageClassInput && current_function && (current_function->self == ir.default_entry_point))
			return stage_in_var_name + "." + CompilerGLSL::builtin_to_glsl(builtin, storage);
		break;

	case BuiltInTessLevelOuter:
		if (get_execution_model() == ExecutionModelTessellationEvaluation)
		{
			if (storage != StorageClassOutput && !get_entry_point().flags.get(ExecutionModeTriangles) &&
			    current_function && (current_function->self == ir.default_entry_point))
				return join(patch_stage_in_var_name, ".", CompilerGLSL::builtin_to_glsl(builtin, storage));
			else
				break;
		}
		if (storage != StorageClassInput && current_function && (current_function->self == ir.default_entry_point))
			return join(tess_factor_buffer_var_name, "[", to_expression(builtin_primitive_id_id),
			            "].edgeTessellationFactor");
		break;

	case BuiltInTessLevelInner:
		if (get_execution_model() == ExecutionModelTessellationEvaluation)
		{
			if (storage != StorageClassOutput && !get_entry_point().flags.get(ExecutionModeTriangles) &&
			    current_function && (current_function->self == ir.default_entry_point))
				return join(patch_stage_in_var_name, ".", CompilerGLSL::builtin_to_glsl(builtin, storage));
			else
				break;
		}
		if (storage != StorageClassInput && current_function && (current_function->self == ir.default_entry_point))
			return join(tess_factor_buffer_var_name, "[", to_expression(builtin_primitive_id_id),
			            "].insideTessellationFactor");
		break;

	default:
		break;
	}

	return CompilerGLSL::builtin_to_glsl(builtin, storage);
}

// Returns an MSL string attribute qualifer for a SPIR-V builtin
string CompilerMSL::builtin_qualifier(BuiltIn builtin)
{
	auto &execution = get_entry_point();

	switch (builtin)
	{
	// Vertex function in
	case BuiltInVertexId:
		return "vertex_id";
	case BuiltInVertexIndex:
		return "vertex_id";
	case BuiltInBaseVertex:
		return "base_vertex";
	case BuiltInInstanceId:
		return "instance_id";
	case BuiltInInstanceIndex:
		return "instance_id";
	case BuiltInBaseInstance:
		return "base_instance";
	case BuiltInDrawIndex:
		SPIRV_CROSS_THROW("DrawIndex is not supported in MSL.");

	// Vertex function out
	case BuiltInClipDistance:
		return "clip_distance";
	case BuiltInPointSize:
		return "point_size";
	case BuiltInPosition:
		if (position_invariant)
		{
			if (!msl_options.supports_msl_version(2, 1))
				SPIRV_CROSS_THROW("Invariant position is only supported on MSL 2.1 and up.");
			return "position, invariant";
		}
		else
			return "position";
	case BuiltInLayer:
		return "render_target_array_index";
	case BuiltInViewportIndex:
		if (!msl_options.supports_msl_version(2, 0))
			SPIRV_CROSS_THROW("ViewportIndex requires Metal 2.0.");
		return "viewport_array_index";

	// Tess. control function in
	case BuiltInInvocationId:
		return "thread_index_in_threadgroup";
	case BuiltInPatchVertices:
		// Shouldn't be reached.
		SPIRV_CROSS_THROW("PatchVertices is derived from the auxiliary buffer in MSL.");
	case BuiltInPrimitiveId:
		switch (execution.model)
		{
		case ExecutionModelTessellationControl:
			return "threadgroup_position_in_grid";
		case ExecutionModelTessellationEvaluation:
			return "patch_id";
		case ExecutionModelFragment:
			if (msl_options.is_ios())
				SPIRV_CROSS_THROW("PrimitiveId is not supported in fragment on iOS.");
			else if (msl_options.is_macos() && !msl_options.supports_msl_version(2, 2))
				SPIRV_CROSS_THROW("PrimitiveId on macOS requires MSL 2.2.");
			return "primitive_id";
		default:
			SPIRV_CROSS_THROW("PrimitiveId is not supported in this execution model.");
		}

	// Tess. control function out
	case BuiltInTessLevelOuter:
	case BuiltInTessLevelInner:
		// Shouldn't be reached.
		SPIRV_CROSS_THROW("Tessellation levels are handled specially in MSL.");

	// Tess. evaluation function in
	case BuiltInTessCoord:
		return "position_in_patch";

	// Fragment function in
	case BuiltInFrontFacing:
		return "front_facing";
	case BuiltInPointCoord:
		return "point_coord";
	case BuiltInFragCoord:
		return "position";
	case BuiltInSampleId:
		return "sample_id";
	case BuiltInSampleMask:
		return "sample_mask";
	case BuiltInSamplePosition:
		// Shouldn't be reached.
		SPIRV_CROSS_THROW("Sample position is retrieved by a function in MSL.");
	case BuiltInViewIndex:
		if (execution.model != ExecutionModelFragment)
			SPIRV_CROSS_THROW("ViewIndex is handled specially outside fragment shaders.");
		// The ViewIndex was implicitly used in the prior stages to set the render_target_array_index,
		// so we can get it from there.
		return "render_target_array_index";

	// Fragment function out
	case BuiltInFragDepth:
		if (execution.flags.get(ExecutionModeDepthGreater))
			return "depth(greater)";
		else if (execution.flags.get(ExecutionModeDepthLess))
			return "depth(less)";
		else
			return "depth(any)";

	case BuiltInFragStencilRefEXT:
		return "stencil";

	// Compute function in
	case BuiltInGlobalInvocationId:
		return "thread_position_in_grid";

	case BuiltInWorkgroupId:
		return "threadgroup_position_in_grid";

	case BuiltInNumWorkgroups:
		return "threadgroups_per_grid";

	case BuiltInLocalInvocationId:
		return "thread_position_in_threadgroup";

	case BuiltInLocalInvocationIndex:
		return "thread_index_in_threadgroup";

	case BuiltInSubgroupSize:
		if (execution.model == ExecutionModelFragment)
		{
			if (!msl_options.supports_msl_version(2, 2))
				SPIRV_CROSS_THROW("threads_per_simdgroup requires Metal 2.2 in fragment shaders.");
			return "threads_per_simdgroup";
		}
		else
		{
			// thread_execution_width is an alias for threads_per_simdgroup, and it's only available since 1.0,
			// but not in fragment.
			return "thread_execution_width";
		}

	case BuiltInNumSubgroups:
		if (!msl_options.supports_msl_version(2))
			SPIRV_CROSS_THROW("Subgroup builtins require Metal 2.0.");
		return msl_options.is_ios() ? "quadgroups_per_threadgroup" : "simdgroups_per_threadgroup";

	case BuiltInSubgroupId:
		if (!msl_options.supports_msl_version(2))
			SPIRV_CROSS_THROW("Subgroup builtins require Metal 2.0.");
		return msl_options.is_ios() ? "quadgroup_index_in_threadgroup" : "simdgroup_index_in_threadgroup";

	case BuiltInSubgroupLocalInvocationId:
		if (execution.model == ExecutionModelFragment)
		{
			if (!msl_options.supports_msl_version(2, 2))
				SPIRV_CROSS_THROW("thread_index_in_simdgroup requires Metal 2.2 in fragment shaders.");
			return "thread_index_in_simdgroup";
		}
		else
		{
			if (!msl_options.supports_msl_version(2))
				SPIRV_CROSS_THROW("Subgroup builtins require Metal 2.0.");
			return msl_options.is_ios() ? "thread_index_in_quadgroup" : "thread_index_in_simdgroup";
		}

	case BuiltInSubgroupEqMask:
	case BuiltInSubgroupGeMask:
	case BuiltInSubgroupGtMask:
	case BuiltInSubgroupLeMask:
	case BuiltInSubgroupLtMask:
		// Shouldn't be reached.
		SPIRV_CROSS_THROW("Subgroup ballot masks are handled specially in MSL.");

	case BuiltInBaryCoordNV:
		// TODO: AMD barycentrics as well? Seem to have different swizzle and 2 components rather than 3.
		if (msl_options.is_ios())
			SPIRV_CROSS_THROW("Barycentrics not supported on iOS.");
		else if (!msl_options.supports_msl_version(2, 2))
			SPIRV_CROSS_THROW("Barycentrics are only supported in MSL 2.2 and above on macOS.");
		return "barycentric_coord, center_perspective";

	case BuiltInBaryCoordNoPerspNV:
		// TODO: AMD barycentrics as well? Seem to have different swizzle and 2 components rather than 3.
		if (msl_options.is_ios())
			SPIRV_CROSS_THROW("Barycentrics not supported on iOS.");
		else if (!msl_options.supports_msl_version(2, 2))
			SPIRV_CROSS_THROW("Barycentrics are only supported in MSL 2.2 and above on macOS.");
		return "barycentric_coord, center_no_perspective";

	default:
		return "unsupported-built-in";
	}
}

// Returns an MSL string type declaration for a SPIR-V builtin
string CompilerMSL::builtin_type_decl(BuiltIn builtin, uint32_t id)
{
	const SPIREntryPoint &execution = get_entry_point();
	switch (builtin)
	{
	// Vertex function in
	case BuiltInVertexId:
		return "uint";
	case BuiltInVertexIndex:
		return "uint";
	case BuiltInBaseVertex:
		return "uint";
	case BuiltInInstanceId:
		return "uint";
	case BuiltInInstanceIndex:
		return "uint";
	case BuiltInBaseInstance:
		return "uint";
	case BuiltInDrawIndex:
		SPIRV_CROSS_THROW("DrawIndex is not supported in MSL.");

	// Vertex function out
	case BuiltInClipDistance:
		return "float";
	case BuiltInPointSize:
		return "float";
	case BuiltInPosition:
		return "float4";
	case BuiltInLayer:
		return "uint";
	case BuiltInViewportIndex:
		if (!msl_options.supports_msl_version(2, 0))
			SPIRV_CROSS_THROW("ViewportIndex requires Metal 2.0.");
		return "uint";

	// Tess. control function in
	case BuiltInInvocationId:
		return "uint";
	case BuiltInPatchVertices:
		return "uint";
	case BuiltInPrimitiveId:
		return "uint";

	// Tess. control function out
	case BuiltInTessLevelInner:
		if (execution.model == ExecutionModelTessellationEvaluation)
			return !execution.flags.get(ExecutionModeTriangles) ? "float2" : "float";
		return "half";
	case BuiltInTessLevelOuter:
		if (execution.model == ExecutionModelTessellationEvaluation)
			return !execution.flags.get(ExecutionModeTriangles) ? "float4" : "float";
		return "half";

	// Tess. evaluation function in
	case BuiltInTessCoord:
		return execution.flags.get(ExecutionModeTriangles) ? "float3" : "float2";

	// Fragment function in
	case BuiltInFrontFacing:
		return "bool";
	case BuiltInPointCoord:
		return "float2";
	case BuiltInFragCoord:
		return "float4";
	case BuiltInSampleId:
		return "uint";
	case BuiltInSampleMask:
		return "uint";
	case BuiltInSamplePosition:
		return "float2";
	case BuiltInViewIndex:
		return "uint";

	case BuiltInHelperInvocation:
		return "bool";

	case BuiltInBaryCoordNV:
	case BuiltInBaryCoordNoPerspNV:
		// Use the type as declared, can be 1, 2 or 3 components.
		return type_to_glsl(get_variable_data_type(get<SPIRVariable>(id)));

	// Fragment function out
	case BuiltInFragDepth:
		return "float";

	case BuiltInFragStencilRefEXT:
		return "uint";

	// Compute function in
	case BuiltInGlobalInvocationId:
	case BuiltInLocalInvocationId:
	case BuiltInNumWorkgroups:
	case BuiltInWorkgroupId:
		return "uint3";
	case BuiltInLocalInvocationIndex:
	case BuiltInNumSubgroups:
	case BuiltInSubgroupId:
	case BuiltInSubgroupSize:
	case BuiltInSubgroupLocalInvocationId:
		return "uint";
	case BuiltInSubgroupEqMask:
	case BuiltInSubgroupGeMask:
	case BuiltInSubgroupGtMask:
	case BuiltInSubgroupLeMask:
	case BuiltInSubgroupLtMask:
		return "uint4";

	case BuiltInDeviceIndex:
		return "int";

	default:
		return "unsupported-built-in-type";
	}
}

// Returns the declaration of a built-in argument to a function
string CompilerMSL::built_in_func_arg(BuiltIn builtin, bool prefix_comma)
{
	string bi_arg;
	if (prefix_comma)
		bi_arg += ", ";

	// Handle HLSL-style 0-based vertex/instance index.
	builtin_declaration = true;
	bi_arg += builtin_type_decl(builtin);
	bi_arg += " " + builtin_to_glsl(builtin, StorageClassInput);
	bi_arg += " [[" + builtin_qualifier(builtin) + "]]";
	builtin_declaration = false;

	return bi_arg;
}

const SPIRType &CompilerMSL::get_physical_member_type(const SPIRType &type, uint32_t index) const
{
	if (member_is_remapped_physical_type(type, index))
		return get<SPIRType>(get_extended_member_decoration(type.self, index, SPIRVCrossDecorationPhysicalTypeID));
	else
		return get<SPIRType>(type.member_types[index]);
}

uint32_t CompilerMSL::get_declared_type_array_stride_msl(const SPIRType &type, bool is_packed, bool row_major) const
{
	// Array stride in MSL is always size * array_size. sizeof(float3) == 16,
	// unlike GLSL and HLSL where array stride would be 16 and size 12.

	// We could use parent type here and recurse, but that makes creating physical type remappings
	// far more complicated. We'd rather just create the final type, and ignore having to create the entire type
	// hierarchy in order to compute this value, so make a temporary type on the stack.

	auto basic_type = type;
	basic_type.array.clear();
	basic_type.array_size_literal.clear();
	uint32_t value_size = get_declared_type_size_msl(basic_type, is_packed, row_major);

	uint32_t dimensions = uint32_t(type.array.size());
	assert(dimensions > 0);
	dimensions--;

	// Multiply together every dimension, except the last one.
	for (uint32_t dim = 0; dim < dimensions; dim++)
	{
		uint32_t array_size = to_array_size_literal(type, dim);
		value_size *= max(array_size, 1u);
	}

	return value_size;
}

uint32_t CompilerMSL::get_declared_struct_member_array_stride_msl(const SPIRType &type, uint32_t index) const
{
	return get_declared_type_array_stride_msl(get_physical_member_type(type, index),
	                                          member_is_packed_physical_type(type, index),
	                                          has_member_decoration(type.self, index, DecorationRowMajor));
}

uint32_t CompilerMSL::get_declared_type_matrix_stride_msl(const SPIRType &type, bool packed, bool row_major) const
{
	// For packed matrices, we just use the size of the vector type.
	// Otherwise, MatrixStride == alignment, which is the size of the underlying vector type.
	if (packed)
		return (type.width / 8) * (row_major ? type.columns : type.vecsize);
	else
		return get_declared_type_alignment_msl(type, false, row_major);
}

uint32_t CompilerMSL::get_declared_struct_member_matrix_stride_msl(const SPIRType &type, uint32_t index) const
{
	return get_declared_type_matrix_stride_msl(get_physical_member_type(type, index),
	                                           member_is_packed_physical_type(type, index),
	                                           has_member_decoration(type.self, index, DecorationRowMajor));
}

uint32_t CompilerMSL::get_declared_struct_size_msl(const SPIRType &struct_type, bool ignore_alignment,
                                                   bool ignore_padding) const
{
	// If we have a target size, that is the declared size as well.
	if (!ignore_padding && has_extended_decoration(struct_type.self, SPIRVCrossDecorationPaddingTarget))
		return get_extended_decoration(struct_type.self, SPIRVCrossDecorationPaddingTarget);

	if (struct_type.member_types.empty())
		return 0;

	uint32_t mbr_cnt = uint32_t(struct_type.member_types.size());

	// In MSL, a struct's alignment is equal to the maximum alignment of any of its members.
	uint32_t alignment = 1;

	if (!ignore_alignment)
	{
		for (uint32_t i = 0; i < mbr_cnt; i++)
		{
			uint32_t mbr_alignment = get_declared_struct_member_alignment_msl(struct_type, i);
			alignment = max(alignment, mbr_alignment);
		}
	}

	// Last member will always be matched to the final Offset decoration, but size of struct in MSL now depends
	// on physical size in MSL, and the size of the struct itself is then aligned to struct alignment.
	uint32_t spirv_offset = type_struct_member_offset(struct_type, mbr_cnt - 1);
	uint32_t msl_size = spirv_offset + get_declared_struct_member_size_msl(struct_type, mbr_cnt - 1);
	msl_size = (msl_size + alignment - 1) & ~(alignment - 1);
	return msl_size;
}

// Returns the byte size of a struct member.
uint32_t CompilerMSL::get_declared_type_size_msl(const SPIRType &type, bool is_packed, bool row_major) const
{
	switch (type.basetype)
	{
	case SPIRType::Unknown:
	case SPIRType::Void:
	case SPIRType::AtomicCounter:
	case SPIRType::Image:
	case SPIRType::SampledImage:
	case SPIRType::Sampler:
		SPIRV_CROSS_THROW("Querying size of opaque object.");

	default:
	{
		if (!type.array.empty())
		{
			uint32_t array_size = to_array_size_literal(type);
			return get_declared_type_array_stride_msl(type, is_packed, row_major) * max(array_size, 1u);
		}

		if (type.basetype == SPIRType::Struct)
			return get_declared_struct_size_msl(type);

		if (is_packed)
		{
			return type.vecsize * type.columns * (type.width / 8);
		}
		else
		{
			// An unpacked 3-element vector or matrix column is the same memory size as a 4-element.
			uint32_t vecsize = type.vecsize;
			uint32_t columns = type.columns;

			if (row_major)
				swap(vecsize, columns);

			if (vecsize == 3)
				vecsize = 4;

			return vecsize * columns * (type.width / 8);
		}
	}
	}
}

uint32_t CompilerMSL::get_declared_struct_member_size_msl(const SPIRType &type, uint32_t index) const
{
	return get_declared_type_size_msl(get_physical_member_type(type, index),
	                                  member_is_packed_physical_type(type, index),
	                                  has_member_decoration(type.self, index, DecorationRowMajor));
}

// Returns the byte alignment of a type.
uint32_t CompilerMSL::get_declared_type_alignment_msl(const SPIRType &type, bool is_packed, bool row_major) const
{
	switch (type.basetype)
	{
	case SPIRType::Unknown:
	case SPIRType::Void:
	case SPIRType::AtomicCounter:
	case SPIRType::Image:
	case SPIRType::SampledImage:
	case SPIRType::Sampler:
		SPIRV_CROSS_THROW("Querying alignment of opaque object.");

	case SPIRType::Int64:
		SPIRV_CROSS_THROW("long types are not supported in buffers in MSL.");
	case SPIRType::UInt64:
		SPIRV_CROSS_THROW("ulong types are not supported in buffers in MSL.");
	case SPIRType::Double:
		SPIRV_CROSS_THROW("double types are not supported in buffers in MSL.");

	case SPIRType::Struct:
	{
		// In MSL, a struct's alignment is equal to the maximum alignment of any of its members.
		uint32_t alignment = 1;
		for (uint32_t i = 0; i < type.member_types.size(); i++)
			alignment = max(alignment, uint32_t(get_declared_struct_member_alignment_msl(type, i)));
		return alignment;
	}

	default:
	{
		// Alignment of packed type is the same as the underlying component or column size.
		// Alignment of unpacked type is the same as the vector size.
		// Alignment of 3-elements vector is the same as 4-elements (including packed using column).
		if (is_packed)
		{
			// If we have packed_T and friends, the alignment is always scalar.
			return type.width / 8;
		}
		else
		{
			// This is the general rule for MSL. Size == alignment.
			uint32_t vecsize = row_major ? type.columns : type.vecsize;
			return (type.width / 8) * (vecsize == 3 ? 4 : vecsize);
		}
	}
	}
}

uint32_t CompilerMSL::get_declared_struct_member_alignment_msl(const SPIRType &type, uint32_t index) const
{
	return get_declared_type_alignment_msl(get_physical_member_type(type, index),
	                                       member_is_packed_physical_type(type, index),
	                                       has_member_decoration(type.self, index, DecorationRowMajor));
}

bool CompilerMSL::skip_argument(uint32_t) const
{
	return false;
}

void CompilerMSL::analyze_sampled_image_usage()
{
	if (msl_options.swizzle_texture_samples)
	{
		SampledImageScanner scanner(*this);
		traverse_all_reachable_opcodes(get<SPIRFunction>(ir.default_entry_point), scanner);
	}
}

bool CompilerMSL::SampledImageScanner::handle(spv::Op opcode, const uint32_t *args, uint32_t length)
{
	switch (opcode)
	{
	case OpLoad:
	case OpImage:
	case OpSampledImage:
	{
		if (length < 3)
			return false;

		uint32_t result_type = args[0];
		auto &type = compiler.get<SPIRType>(result_type);
		if ((type.basetype != SPIRType::Image && type.basetype != SPIRType::SampledImage) || type.image.sampled != 1)
			return true;

		uint32_t id = args[1];
		compiler.set<SPIRExpression>(id, "", result_type, true);
		compiler.ir.ids[id].set_allow_type_rewrite();
		break;
	}
	case OpImageSampleExplicitLod:
	case OpImageSampleProjExplicitLod:
	case OpImageSampleDrefExplicitLod:
	case OpImageSampleProjDrefExplicitLod:
	case OpImageSampleImplicitLod:
	case OpImageSampleProjImplicitLod:
	case OpImageSampleDrefImplicitLod:
	case OpImageSampleProjDrefImplicitLod:
	case OpImageFetch:
	case OpImageGather:
	case OpImageDrefGather:
		compiler.has_sampled_images =
		    compiler.has_sampled_images || compiler.is_sampled_image_type(compiler.expression_type(args[2]));
		compiler.needs_swizzle_buffer_def = compiler.needs_swizzle_buffer_def || compiler.has_sampled_images;
		break;
	default:
		break;
	}
	return true;
}

// If a needed custom function wasn't added before, add it and force a recompile.
void CompilerMSL::add_spv_func_and_recompile(SPVFuncImpl spv_func)
{
	if (spv_function_implementations.count(spv_func) == 0)
	{
		spv_function_implementations.insert(spv_func);
		suppress_missing_prototypes = true;
		force_recompile();
	}
}

bool CompilerMSL::OpCodePreprocessor::handle(Op opcode, const uint32_t *args, uint32_t length)
{
	// Since MSL exists in a single execution scope, function prototype declarations are not
	// needed, and clutter the output. If secondary functions are output (either as a SPIR-V
	// function implementation or as indicated by the presence of OpFunctionCall), then set
	// suppress_missing_prototypes to suppress compiler warnings of missing function prototypes.

	// Mark if the input requires the implementation of an SPIR-V function that does not exist in Metal.
	SPVFuncImpl spv_func = get_spv_func_impl(opcode, args);
	if (spv_func != SPVFuncImplNone)
	{
		compiler.spv_function_implementations.insert(spv_func);
		suppress_missing_prototypes = true;
	}

	switch (opcode)
	{

	case OpFunctionCall:
		suppress_missing_prototypes = true;
		break;

	// Emulate texture2D atomic operations
	case OpImageTexelPointer:
	{
		auto *var = compiler.maybe_get_backing_variable(args[2]);
		image_pointers[args[1]] = var;
		break;
	}
			
	case OpImageWrite:
		uses_resource_write = true;
		break;

	case OpStore:
		check_resource_write(args[0]);
		break;

	// Emulate texture2D atomic operations
	case OpAtomicExchange:
	case OpAtomicCompareExchange:
	case OpAtomicCompareExchangeWeak:
	case OpAtomicIIncrement:
	case OpAtomicIDecrement:
	case OpAtomicIAdd:
	case OpAtomicISub:
	case OpAtomicSMin:
	case OpAtomicUMin:
	case OpAtomicSMax:
	case OpAtomicUMax:
	case OpAtomicAnd:
	case OpAtomicOr:
	case OpAtomicXor:
	{
		uses_atomics = true;
		auto it = image_pointers.find(args[2]);
		if (it != image_pointers.end())
		{
			compiler.atomic_vars.insert(it->second);
		}
		check_resource_write(args[2]);
		break;
	}

	case OpAtomicStore:
	{
		uses_atomics = true;
		auto it = image_pointers.find(args[0]);
		if (it != image_pointers.end())
		{
			compiler.atomic_vars.insert(it->second);
		}
		check_resource_write(args[0]);
		break;
	}

	case OpAtomicLoad:
	{
		uses_atomics = true;
		auto it = image_pointers.find(args[2]);
		if (it != image_pointers.end())
		{
			compiler.atomic_vars.insert(it->second);
		}
		break;
	}

	case OpGroupNonUniformInverseBallot:
		needs_subgroup_invocation_id = true;
		break;

	case OpGroupNonUniformBallotBitCount:
		if (args[3] != GroupOperationReduce)
			needs_subgroup_invocation_id = true;
		break;

	case OpArrayLength:
	{
		auto *var = compiler.maybe_get_backing_variable(args[2]);
		if (var)
			compiler.buffers_requiring_array_length.insert(var->self);
		break;
	}

	// Fix tessellation patch function processing
	case OpLoad:
	{
		if(compiler.get_execution_model() == ExecutionModelTessellationControl)
		{
			uint32_t id = args[1];
			uint32_t ptr = args[2];
			
			uint32_t source_id = ptr;
			auto *var = compiler.maybe_get_backing_variable(source_id);
			if (var)
				source_id = var->self;
			
			// Only interested in standalone builtin variables.
			if (compiler.has_decoration(source_id, DecorationBuiltIn))
			{
				auto builtin = static_cast<BuiltIn>(compiler.get_decoration(source_id, DecorationBuiltIn));
				switch (builtin)
				{
					case BuiltInInvocationId:
						invocation_ids[id] = ptr;
						break;
					default:
						break;
				}
			}
		}
		break;
	}
			
	case OpControlBarrier:
	{
		passed_control_barrier = true;
		break;
	}

	case OpInBoundsAccessChain:
	case OpAccessChain:
	case OpPtrAccessChain:
	{
		// OpArrayLength might want to know if taking ArrayLength of an array of SSBOs.
		uint32_t result_type = args[0];
		uint32_t id = args[1];
		uint32_t ptr = args[2];
		
		// Fix tessellation patch function processing
		if(compiler.get_execution_model() == ExecutionModelTessellationControl)
		{
			uint32_t source_id = args[3];
			bool isIndexedByInvocation = variables_indexed_by_invocation.find(ptr) != variables_indexed_by_invocation.end() || invocation_ids.find(source_id) != invocation_ids.end();
			if (!isIndexedByInvocation)
			{
				auto *var = compiler.maybe_get_backing_variable(source_id);
				if (var)
					source_id = var->self;
				
				// Only interested in standalone builtin variables.
				if (compiler.has_decoration(source_id, DecorationBuiltIn))
				{
					auto builtin = static_cast<BuiltIn>(compiler.get_decoration(source_id, DecorationBuiltIn));
					switch (builtin)
					{
						case BuiltInInvocationId:
							isIndexedByInvocation = true;
							break;
						default:
							break;
					}
				}
			}
			
			if (isIndexedByInvocation)
			{
				if (passed_control_barrier)
				{
					auto *var = compiler.maybe_get_backing_variable(ptr);
					if (var)
					{
						auto* var_type = compiler.maybe_get<SPIRType>(var->basetype);
						var_type->storage = StorageClassWorkgroup;
						var->storage = StorageClassWorkgroup;
						variables_indexed_by_invocation.erase(ptr);
					}
				}
				else
				{
					variables_indexed_by_invocation.insert(ptr);
				}
			}
		}
		
		compiler.set<SPIRExpression>(id, "", result_type, true);
		compiler.register_read(id, ptr, true);
		compiler.ir.ids[id].set_allow_type_rewrite();
		break;
	}

	default:
		break;
	}

	// If it has one, keep track of the instruction's result type, mapped by ID
	uint32_t result_type, result_id;
	if (compiler.instruction_to_result_type(result_type, result_id, opcode, args, length))
		result_types[result_id] = result_type;

	return true;
}

// If the variable is a Uniform or StorageBuffer, mark that a resource has been written to.
void CompilerMSL::OpCodePreprocessor::check_resource_write(uint32_t var_id)
{
	auto *p_var = compiler.maybe_get_backing_variable(var_id);
	StorageClass sc = p_var ? p_var->storage : StorageClassMax;
	if (sc == StorageClassUniform || sc == StorageClassStorageBuffer)
		uses_resource_write = true;
}

// Storage buffer robustness
// Fix loads from tessellation control inputs not being forwarded to the gl_in structure array
// Fix loads from tessellation evaluation inputs not being forwarded to the stage_in structure array
std::string CompilerMSL::access_chain_internal(uint32_t base, const uint32_t *indices, uint32_t count, AccessChainFlags flags, AccessChainMeta *meta)
{
	string expr;
	
	bool index_is_literal = (flags & ACCESS_CHAIN_INDEX_IS_LITERAL_BIT) != 0;
	bool chain_only = (flags & ACCESS_CHAIN_CHAIN_ONLY_BIT) != 0;
	bool ptr_chain = (flags & ACCESS_CHAIN_PTR_CHAIN_BIT) != 0;
	bool register_expression_read = (flags & ACCESS_CHAIN_SKIP_REGISTER_EXPRESSION_READ_BIT) == 0;
	
	if (!chain_only)
	{
		// We handle transpose explicitly, so don't resolve that here.
		auto *e = maybe_get<SPIRExpression>(base);
		bool old_transpose = e && e->need_transpose;
		if (e)
			e->need_transpose = false;
		expr = to_enclosed_expression(base, register_expression_read);
		if (e)
			e->need_transpose = old_transpose;
	}

	// Start traversing type hierarchy at the proper non-pointer types,
	// but keep type_id referencing the original pointer for use below.
	uint32_t type_id = expression_type_id(base);
	
	if (!backend.native_pointers)
	{
		if (ptr_chain)
			SPIRV_CROSS_THROW("Backend does not support native pointers and does not support OpPtrAccessChain.");
		
		// Wrapped buffer reference pointer types will need to poke into the internal "value" member before
		// continuing the access chain.
		if (should_dereference(base))
		{
			auto &type = get<SPIRType>(type_id);
			expr = dereference_expression(type, expr);
		}
	}
	
	const auto *type = &get_pointee_type(type_id);
	
	auto *var = maybe_get<SPIRVariable>(base);
	const auto *var_type = var ? maybe_get<SPIRType>(var->basetype) : nullptr;
	bool ssbo = msl_options.enforce_storge_buffer_bounds && var && var_type && (var->storage == StorageClassStorageBuffer || (var_type->basetype == SPIRType::Struct && var->storage == StorageClassUniform && has_decoration(var_type->self, DecorationBufferBlock)));
	
	bool access_chain_is_arrayed = expr.find_first_of('[') != string::npos;
	bool row_major_matrix_needs_conversion = is_non_native_row_major_matrix(base);
	bool is_packed = has_extended_decoration(base, SPIRVCrossDecorationPhysicalTypePacked);
	uint32_t physical_type = get_extended_decoration(base, SPIRVCrossDecorationPhysicalTypeID);
	bool is_invariant = has_decoration(base, DecorationInvariant);
	bool pending_array_enclose = false;
	bool dimension_flatten = false;

	// Workaround SPIRV losing an array indirection in tessellation shaders - not the best solution but enough to keep things progressing.
	auto* tess_var = maybe_get_backing_variable(base);
	bool tess_control_input = (get_execution_model() == ExecutionModelTessellationControl && tess_var && tess_var->storage == StorageClassInput);
	bool tess_eval_input = (get_execution_model() == ExecutionModelTessellationEvaluation && tess_var && tess_var->storage == StorageClassInput && expr.find("gl_in") == string::npos) && expr != "gl_TessLevelInner" && expr != "gl_TessLevelOuter";
	bool tess_eval_input_array = (get_execution_model() == ExecutionModelTessellationEvaluation && access_chain_is_arrayed && expr.find("gl_in[") != string::npos);
	bool tess_control_input_array = ((get_execution_model() == ExecutionModelTessellationControl || get_execution_model() == ExecutionModelTessellationEvaluation) && type->array.size() == 2 && type->array[0] >= 1);
	uint32_t tess_control_input_array_num = type->array[0];
	
	bool tess_eval_input_array_deref = type && tess_eval_input_array && expr.find("({") == 0;
	if (tess_eval_input_array_deref)
	{
		expr = type_to_glsl(*type) + expr;
	}
	
	const auto append_index = [&](uint32_t index) {
		std::string name;
		
		if (tess_control_input)
		{
			name = expr;
			expr = "gl_in";
		}
		else if (tess_eval_input && !tess_eval_input_array)
		{
			name = expr;
			expr = to_expression(patch_stage_in_var_id) + ".gl_in";
		}
		
		expr += "[";
		
		if (ssbo)
		{
			expr += "spvStorageBufferCoords(";
			uint32_t var_index = get_metal_resource_index(*var,var_type->basetype);
			expr += convert_to_string(var_index);
			expr += ", ";
            
            uint32_t desc_set = get_decoration(base, DecorationDescriptorSet);
            if (descriptor_set_is_argument_buffer(desc_set))
            {
                expr += to_name(argument_buffer_ids[desc_set]);
                expr += ".";
            }
            
            expr += "spvBufferSizeConstants";
            expr += ", ";
			const SPIRType &innertype = this->get<SPIRType>(type->parent_type);
			expr += type_to_glsl(innertype);
			expr += ", ";
		}
		
		// If we are indexing into an array of SSBOs or UBOs, we need to index it with a non-uniform qualifier.
		bool nonuniform_index =
		has_decoration(index, DecorationNonUniformEXT) &&
		(has_decoration(type->self, DecorationBlock) || has_decoration(type->self, DecorationBufferBlock));
		if (nonuniform_index)
		{
			expr += backend.nonuniform_qualifier;
			expr += "(";
		}
		
		if (index_is_literal)
			expr += convert_to_string(index);
		else
			expr += to_expression(index, register_expression_read);
		
		if (nonuniform_index)
			expr += ")";
		
		if (ssbo)
		{
			expr += ")";
			ssbo = false;
		}
		
		expr += "]";
		if (tess_eval_input_array)
		{
			tess_eval_input_array = false;
		}
		
		if (tess_control_input || tess_eval_input)
		{
			expr += ".";
			expr += name;
			tess_control_input = false;
			tess_eval_input = false;
			
			if (tess_control_input_array)
			{
				name = expr;
				expr = "{ ";
				for (uint32_t i = 0; i < tess_control_input_array_num; i++) {
					if (i > 0)
						expr += ", ";
						
					expr += name;
					expr += "_";
					expr += convert_to_string(i);
				}
				expr += " }";
			}
		}
	};
	
	for (uint32_t i = 0; i < count; i++)
	{
		uint32_t index = indices[i];
		
		// Pointer chains
		if (ptr_chain && i == 0)
		{
			// If we are flattening multidimensional arrays, only create opening bracket on first
			// array index.
			if (options.flatten_multidimensional_arrays)
			{
				dimension_flatten = type->array.size() >= 1;
				pending_array_enclose = dimension_flatten;
				if (pending_array_enclose)
					expr += "[";
			}
			
			if (options.flatten_multidimensional_arrays && dimension_flatten)
			{
				// If we are flattening multidimensional arrays, do manual stride computation.
				if (index_is_literal)
					expr += convert_to_string(index);
				else
					expr += to_enclosed_expression(index, register_expression_read);
				
				for (auto j = uint32_t(type->array.size()); j; j--)
				{
					expr += " * ";
					expr += enclose_expression(to_array_size(*type, j - 1));
				}
				
				if (type->array.empty())
					pending_array_enclose = false;
				else
					expr += " + ";
				
				if (!pending_array_enclose)
					expr += "]";
			}
			else
			{
				append_index(index);
			}
			
			if (type->basetype == SPIRType::ControlPointArray)
			{
				type_id = type->parent_type;
				type = &get<SPIRType>(type_id);
			}
			
			access_chain_is_arrayed = true;
		}
		// Arrays
		else if (!type->array.empty())
		{
			// If we are flattening multidimensional arrays, only create opening bracket on first
			// array index.
			if (options.flatten_multidimensional_arrays && !pending_array_enclose)
			{
				dimension_flatten = type->array.size() > 1;
				pending_array_enclose = dimension_flatten;
				if (pending_array_enclose)
					expr += "[";
			}
			
			assert(type->parent_type);
			
			if (backend.force_gl_in_out_block && i == 0 && var && is_builtin_variable(*var) &&
				!has_decoration(type->self, DecorationBlock))
			{
				// This deals with scenarios for tesc/geom where arrays of gl_Position[] are declared.
				// Normally, these variables live in blocks when compiled from GLSL,
				// but HLSL seems to just emit straight arrays here.
				// We must pretend this access goes through gl_in/gl_out arrays
				// to be able to access certain builtins as arrays.
				auto builtin = ir.meta[base].decoration.builtin_type;
				switch (builtin)
				{
					// case BuiltInCullDistance: // These are already arrays, need to figure out rules for these in tess/geom.
					// case BuiltInClipDistance:
					case BuiltInPosition:
					case BuiltInPointSize:
						if (var->storage == StorageClassInput)
							expr = join("gl_in[", to_expression(index, register_expression_read), "].", expr);
						else if (var->storage == StorageClassOutput)
							expr = join("gl_out[", to_expression(index, register_expression_read), "].", expr);
						else
							append_index(index);
						break;
						
					default:
						append_index(index);
						break;
				}
			}
			else if (options.flatten_multidimensional_arrays && dimension_flatten)
			{
				// If we are flattening multidimensional arrays, do manual stride computation.
				auto &parent_type = get<SPIRType>(type->parent_type);
				
				if (index_is_literal)
					expr += convert_to_string(index);
				else
					expr += to_enclosed_expression(index, register_expression_read);
				
				for (auto j = uint32_t(parent_type.array.size()); j; j--)
				{
					expr += " * ";
					expr += enclose_expression(to_array_size(parent_type, j - 1));
				}
				
				if (parent_type.array.empty())
					pending_array_enclose = false;
				else
					expr += " + ";
				
				if (!pending_array_enclose)
					expr += "]";
			}
			// Sample mask input for Metal is not an array
			else if (ir.meta[base].decoration.builtin_type != BuiltInSampleMask)
			{
				if (is_packed)
				{
					if (!remove_duplicate_swizzle(expr))
						remove_unity_swizzle(base, expr);
					append_index(index);
					expr = unpack_expression_type(expr, *type, physical_type, is_packed, true);
				}
				else
					append_index(index);
			}
			
			type_id = type->parent_type;
			type = &get<SPIRType>(type_id);
			
			access_chain_is_arrayed = true;
		}
		// For structs, the index refers to a constant, which indexes into the members.
		// We also check if this member is a builtin, since we then replace the entire expression with the builtin one.
		else if (type->basetype == SPIRType::Struct)
		{
			if (!index_is_literal)
				index = get<SPIRConstant>(index).scalar();
			
			if (index >= type->member_types.size())
				SPIRV_CROSS_THROW("Member index is out of bounds!");
			
			BuiltIn builtin;
			if (is_member_builtin(*type, index, &builtin))
			{
				if (access_chain_is_arrayed)
				{
					expr += ".";
					expr += builtin_to_glsl(builtin, type->storage);
				}
				else
					expr = builtin_to_glsl(builtin, type->storage);
			}
			else
			{
				// If the member has a qualified name, use it as the entire chain
				string qual_mbr_name = get_member_qualified_name(type_id, index);
				if (!qual_mbr_name.empty())
					expr = qual_mbr_name;
				else
					expr += to_member_reference(base, *type, index, ptr_chain);
			}
			
			if (has_member_decoration(type->self, index, DecorationInvariant))
				is_invariant = true;
			
			is_packed = member_is_packed_physical_type(*type, index);
			if (member_is_remapped_physical_type(*type, index))
				physical_type = get_extended_member_decoration(type->self, index, SPIRVCrossDecorationPhysicalTypeID);
			else
				physical_type = 0;
			
			row_major_matrix_needs_conversion = member_is_non_native_row_major_matrix(*type, index);
			type = &get<SPIRType>(type->member_types[index]);
		}
		// Matrix -> Vector
		else if (type->columns > 1)
		{
			// If we have a row-major matrix here, we need to defer any transpose in case this access chain
			// is used to store a column. We can resolve it right here and now if we access a scalar directly,
			// by flipping indexing order of the matrix.
			
			expr += "[";
			if (index_is_literal)
				expr += convert_to_string(index);
			else
				expr += to_expression(index, register_expression_read);
			expr += "]";
			
			type_id = type->parent_type;
			type = &get<SPIRType>(type_id);
		}
		// Vector -> Scalar
		else if (type->vecsize > 1)
		{
			string deferred_index;
			if (row_major_matrix_needs_conversion)
			{
				// Flip indexing order.
				auto column_index = expr.find_last_of('[');
				if (column_index != string::npos)
				{
					deferred_index = expr.substr(column_index);
					expr.resize(column_index);
				}
			}
			
			if (index_is_literal && !is_packed && !row_major_matrix_needs_conversion)
			{
				expr += ".";
				expr += index_to_swizzle(index);
			}
			else if (ir.ids[index].get_type() == TypeConstant && !is_packed && !row_major_matrix_needs_conversion)
			{
				auto &c = get<SPIRConstant>(index);
				expr += ".";
				expr += index_to_swizzle(c.scalar());
			}
			else if (index_is_literal)
			{
				// For packed vectors, we can only access them as an array, not by swizzle.
				expr += join("[", index, "]");
			}
			else
			{
				expr += "[";
				expr += to_expression(index, register_expression_read);
				expr += "]";
			}
			
			expr += deferred_index;
			row_major_matrix_needs_conversion = false;
			
			is_packed = false;
			physical_type = 0;
			type_id = type->parent_type;
			type = &get<SPIRType>(type_id);
		}
		else if (!backend.allow_truncated_access_chain)
			SPIRV_CROSS_THROW("Cannot subdivide a scalar value!");
	}
	
	if (pending_array_enclose)
	{
		SPIRV_CROSS_THROW("Flattening of multidimensional arrays were enabled, "
						  "but the access chain was terminated in the middle of a multidimensional array. "
						  "This is not supported.");
	}
	
	if (meta)
	{
		meta->need_transpose = row_major_matrix_needs_conversion;
		meta->storage_is_packed = is_packed;
		meta->storage_is_invariant = is_invariant;
		meta->storage_physical_type = physical_type;
	}
	
	return expr;
}

// Returns an enumeration of a SPIR-V function that needs to be output for certain Op codes.
CompilerMSL::SPVFuncImpl CompilerMSL::OpCodePreprocessor::get_spv_func_impl(Op opcode, const uint32_t *args)
{
	switch (opcode)
	{
	// Storage buffer robustness
	case OpInBoundsAccessChain:
	case OpAccessChain:
	case OpPtrAccessChain:
	{
		if (compiler.msl_options.enforce_storge_buffer_bounds)
		{
			auto *var = compiler.maybe_get<SPIRVariable>(args[2]);
			if (var)
			{
				auto &type = compiler.get<SPIRType>(var->basetype);
				bool ssbo = compiler.has_decoration(type.self, DecorationBufferBlock);
				if ((var->storage == StorageClassStorageBuffer || (type.basetype == SPIRType::Struct && var->storage == StorageClassUniform && ssbo)))
				{
					compiler.buffers_requiring_array_length.insert(var->self);
					return SPVFuncImplStorageBufferCoords;
				}
			}
		}
		break;
	}

	case OpFMod:
		return SPVFuncImplMod;
			
	case OpFAdd:
		if (compiler.msl_options.invariant_float_math)
		{
			return SPVFuncImplFAdd;
		}
		break;
			
	case OpFMul:
	case OpOuterProduct:
	case OpMatrixTimesVector:
	case OpVectorTimesMatrix:
	case OpMatrixTimesMatrix:
		if (compiler.msl_options.invariant_float_math)
		{
			return SPVFuncImplFMul;
		}
		break;

	case OpFunctionCall:
	case OpStore:
	case OpCompositeConstruct:
	{
		// Allow Metal to use the array<T> template to make arrays a value type
		break;
	}

	case OpTypeArray:
	{
		// Allow Metal to use the array<T> template to make arrays a value type
		return SPVFuncImplUnsafeArray;
	}

	// Emulate texture2D atomic operations
	case OpAtomicExchange:
	case OpAtomicCompareExchange:
	case OpAtomicCompareExchangeWeak:
	case OpAtomicIIncrement:
	case OpAtomicIDecrement:
	case OpAtomicIAdd:
	case OpAtomicISub:
	case OpAtomicSMin:
	case OpAtomicUMin:
	case OpAtomicSMax:
	case OpAtomicUMax:
	case OpAtomicAnd:
	case OpAtomicOr:
	case OpAtomicXor:
	case OpAtomicLoad:
	case OpAtomicStore:
	{
		auto it = image_pointers.find(args[opcode == OpAtomicStore ? 0 : 2]);
		if (it != image_pointers.end())
		{
			uint32_t tid = it->second->basetype;
			
			// Storage buffer robustness
            if (compiler.msl_options.enforce_storge_buffer_bounds)
            {
                compiler.buffers_requiring_array_length.insert(args[opcode == OpAtomicStore ? 0 : 2]);
            }
			
			if (tid && compiler.get<SPIRType>(tid).image.dim == Dim2D)
				return SPVFuncImplImage2DAtomicCoords;

			return SPVFuncImplStorageBufferCoords;
		}
		break;
	}

	case OpImageFetch:
	case OpImageRead:
	case OpImageWrite:
	{
		// Retrieve the image type, and if it's a Buffer, emit a texel coordinate function
		uint32_t tid = result_types[args[opcode == OpImageWrite ? 0 : 2]];
		if (tid && compiler.get<SPIRType>(tid).image.dim == DimBuffer && !compiler.msl_options.texture_buffer_native)
			return SPVFuncImplTexelBufferCoords;

		if (opcode == OpImageFetch && compiler.msl_options.swizzle_texture_samples)
			return SPVFuncImplTextureSwizzle;

		break;
	}

	case OpImageSampleExplicitLod:
	case OpImageSampleProjExplicitLod:
	case OpImageSampleDrefExplicitLod:
	case OpImageSampleProjDrefExplicitLod:
	case OpImageSampleImplicitLod:
	case OpImageSampleProjImplicitLod:
	case OpImageSampleDrefImplicitLod:
	case OpImageSampleProjDrefImplicitLod:
	case OpImageGather:
	case OpImageDrefGather:
	{
		if (compiler.msl_options.swizzle_texture_samples)
			return SPVFuncImplTextureSwizzle;
		break;
	}

	case OpExtInst:
	{
		uint32_t extension_set = args[2];
		if (compiler.get<SPIRExtension>(extension_set).ext == SPIRExtension::GLSL)
		{
			auto op_450 = static_cast<GLSLstd450>(args[3]);
			switch (op_450)
			{
			case GLSLstd450Radians:
				return SPVFuncImplRadians;
			case GLSLstd450Degrees:
				return SPVFuncImplDegrees;
			case GLSLstd450FindILsb:
				return SPVFuncImplFindILsb;
			case GLSLstd450FindSMsb:
				return SPVFuncImplFindSMsb;
			case GLSLstd450FindUMsb:
				return SPVFuncImplFindUMsb;
			case GLSLstd450SSign:
				return SPVFuncImplSSign;
			case GLSLstd450Reflect:
			{
				auto &type = compiler.get<SPIRType>(args[0]);
				if (type.vecsize == 1)
					return SPVFuncImplReflectScalar;
				break;
			}
			case GLSLstd450Refract:
			{
				auto &type = compiler.get<SPIRType>(args[0]);
				if (type.vecsize == 1)
					return SPVFuncImplRefractScalar;
				break;
			}
			case GLSLstd450FaceForward:
			{
				auto &type = compiler.get<SPIRType>(args[0]);
				if (type.vecsize == 1)
					return SPVFuncImplFaceForwardScalar;
				break;
			}
			case GLSLstd450MatrixInverse:
			{
				auto &mat_type = compiler.get<SPIRType>(args[0]);
				switch (mat_type.columns)
				{
				case 2:
					return SPVFuncImplInverse2x2;
				case 3:
					return SPVFuncImplInverse3x3;
				case 4:
					return SPVFuncImplInverse4x4;
				default:
					break;
				}
				break;
			}
			default:
				break;
			}
		}
		break;
	}

	case OpGroupNonUniformBallot:
		return SPVFuncImplSubgroupBallot;

	case OpGroupNonUniformInverseBallot:
	case OpGroupNonUniformBallotBitExtract:
		return SPVFuncImplSubgroupBallotBitExtract;

	case OpGroupNonUniformBallotFindLSB:
		return SPVFuncImplSubgroupBallotFindLSB;

	case OpGroupNonUniformBallotFindMSB:
		return SPVFuncImplSubgroupBallotFindMSB;

	case OpGroupNonUniformBallotBitCount:
		return SPVFuncImplSubgroupBallotBitCount;

	case OpGroupNonUniformAllEqual:
		return SPVFuncImplSubgroupAllEqual;

	default:
		break;
	}
	return SPVFuncImplNone;
}

// Sort both type and meta member content based on builtin status (put builtins at end),
// then by the required sorting aspect.
void CompilerMSL::MemberSorter::sort()
{
	// Create a temporary array of consecutive member indices and sort it based on how
	// the members should be reordered, based on builtin and sorting aspect meta info.
	size_t mbr_cnt = type.member_types.size();
	SmallVector<uint32_t> mbr_idxs(mbr_cnt);
	iota(mbr_idxs.begin(), mbr_idxs.end(), 0); // Fill with consecutive indices
	std::sort(mbr_idxs.begin(), mbr_idxs.end(), *this); // Sort member indices based on sorting aspect

	// Move type and meta member info to the order defined by the sorted member indices.
	// This is done by creating temporary copies of both member types and meta, and then
	// copying back to the original content at the sorted indices.
	auto mbr_types_cpy = type.member_types;
	auto mbr_meta_cpy = meta.members;
	for (uint32_t mbr_idx = 0; mbr_idx < mbr_cnt; mbr_idx++)
	{
		type.member_types[mbr_idx] = mbr_types_cpy[mbr_idxs[mbr_idx]];
		meta.members[mbr_idx] = mbr_meta_cpy[mbr_idxs[mbr_idx]];
	}
}

// Sort first by builtin status (put builtins at end), then by the sorting aspect.
bool CompilerMSL::MemberSorter::operator()(uint32_t mbr_idx1, uint32_t mbr_idx2)
{
	auto &mbr_meta1 = meta.members[mbr_idx1];
	auto &mbr_meta2 = meta.members[mbr_idx2];
	if (mbr_meta1.builtin != mbr_meta2.builtin)
		return mbr_meta2.builtin;
	else
		switch (sort_aspect)
		{
		case Location:
			return mbr_meta1.location < mbr_meta2.location;
		case LocationReverse:
			return mbr_meta1.location > mbr_meta2.location;
		case Offset:
			return mbr_meta1.offset < mbr_meta2.offset;
		case OffsetThenLocationReverse:
			return (mbr_meta1.offset < mbr_meta2.offset) ||
			       ((mbr_meta1.offset == mbr_meta2.offset) && (mbr_meta1.location > mbr_meta2.location));
		case Alphabetical:
			return mbr_meta1.alias < mbr_meta2.alias;
		default:
			return false;
		}
}

CompilerMSL::MemberSorter::MemberSorter(SPIRType &t, Meta &m, SortAspect sa)
    : type(t)
    , meta(m)
    , sort_aspect(sa)
{
	// Ensure enough meta info is available
	meta.members.resize(max(type.member_types.size(), meta.members.size()));
}

void CompilerMSL::remap_constexpr_sampler(VariableID id, const MSLConstexprSampler &sampler)
{
	auto &type = get<SPIRType>(get<SPIRVariable>(id).basetype);
	if (type.basetype != SPIRType::SampledImage && type.basetype != SPIRType::Sampler)
		SPIRV_CROSS_THROW("Can only remap SampledImage and Sampler type.");
	if (!type.array.empty())
		SPIRV_CROSS_THROW("Can not remap array of samplers.");
	constexpr_samplers_by_id[id] = sampler;
}

void CompilerMSL::remap_constexpr_sampler_by_binding(uint32_t desc_set, uint32_t binding,
                                                     const MSLConstexprSampler &sampler)
{
	constexpr_samplers_by_binding[{ desc_set, binding }] = sampler;
}

void CompilerMSL::bitcast_from_builtin_load(uint32_t source_id, std::string &expr, const SPIRType &expr_type)
{
	auto *var = maybe_get_backing_variable(source_id);
	if (var)
		source_id = var->self;

	// Only interested in standalone builtin variables.
	if (!has_decoration(source_id, DecorationBuiltIn))
		return;

	auto builtin = static_cast<BuiltIn>(get_decoration(source_id, DecorationBuiltIn));
	auto expected_type = expr_type.basetype;
	switch (builtin)
	{
	case BuiltInGlobalInvocationId:
	case BuiltInLocalInvocationId:
	case BuiltInWorkgroupId:
	case BuiltInLocalInvocationIndex:
	case BuiltInWorkgroupSize:
	case BuiltInNumWorkgroups:
	case BuiltInLayer:
	case BuiltInViewportIndex:
	case BuiltInFragStencilRefEXT:
	case BuiltInPrimitiveId:
	case BuiltInSubgroupSize:
	case BuiltInSubgroupLocalInvocationId:
	case BuiltInViewIndex:
	case BuiltInVertexIndex:
	case BuiltInInstanceIndex:
	case BuiltInBaseInstance:
	case BuiltInBaseVertex:
		expected_type = SPIRType::UInt;
		break;

	case BuiltInTessLevelInner:
	case BuiltInTessLevelOuter:
		if (get_execution_model() == ExecutionModelTessellationControl)
			expected_type = SPIRType::Half;
		break;

	default:
		break;
	}

	if (expected_type != expr_type.basetype)
		expr = bitcast_expression(expr_type, expected_type, expr);

	if (builtin == BuiltInTessCoord && get_entry_point().flags.get(ExecutionModeQuads) && expr_type.vecsize == 3)
	{
		// In SPIR-V, this is always a vec3, even for quads. In Metal, though, it's a float2 for quads.
		// The code is expecting a float3, so we need to widen this.
		expr = join("float3(", expr, ", 0)");
	}
}

void CompilerMSL::bitcast_to_builtin_store(uint32_t target_id, std::string &expr, const SPIRType &expr_type)
{
	auto *var = maybe_get_backing_variable(target_id);
	if (var)
		target_id = var->self;

	// Only interested in standalone builtin variables.
	if (!has_decoration(target_id, DecorationBuiltIn))
		return;

	auto builtin = static_cast<BuiltIn>(get_decoration(target_id, DecorationBuiltIn));
	auto expected_type = expr_type.basetype;
	switch (builtin)
	{
	case BuiltInLayer:
	case BuiltInViewportIndex:
	case BuiltInFragStencilRefEXT:
	case BuiltInPrimitiveId:
	case BuiltInViewIndex:
		expected_type = SPIRType::UInt;
		break;

	case BuiltInTessLevelInner:
	case BuiltInTessLevelOuter:
		expected_type = SPIRType::Half;
		break;

	default:
		break;
	}

	if (expected_type != expr_type.basetype)
	{
		if (expected_type == SPIRType::Half && expr_type.basetype == SPIRType::Float)
		{
			// These are of different widths, so we cannot do a straight bitcast.
			expr = join("half(", expr, ")");
		}
		else
		{
			auto type = expr_type;
			type.basetype = expected_type;
			expr = bitcast_expression(type, expr_type.basetype, expr);
		}
	}
}

std::string CompilerMSL::to_initializer_expression(const SPIRVariable &var)
{
	// We risk getting an array initializer here with MSL. If we have an array.
	// FIXME: We cannot handle non-constant arrays being initialized.
	// We will need to inject spvArrayCopy here somehow ...
	auto &type = get<SPIRType>(var.basetype);
	if (ir.ids[var.initializer].get_type() == TypeConstant &&
	    (!type.array.empty() || type.basetype == SPIRType::Struct))
		return constant_expression(get<SPIRConstant>(var.initializer));
	else
		return CompilerGLSL::to_initializer_expression(var);
}

bool CompilerMSL::descriptor_set_is_argument_buffer(uint32_t desc_set) const
{
	if (!msl_options.argument_buffers)
		return false;
	if (desc_set >= kMaxArgumentBuffers)
		return false;

	return (argument_buffer_discrete_mask & (1u << desc_set)) == 0;
}

void CompilerMSL::analyze_argument_buffers()
{
	// Gather all used resources and sort them out into argument buffers.
	// Each argument buffer corresponds to a descriptor set in SPIR-V.
	// The [[id(N)]] values used correspond to the resource mapping we have for MSL.
	// Otherwise, the binding number is used, but this is generally not safe some types like
	// combined image samplers and arrays of resources. Metal needs different indices here,
	// while SPIR-V can have one descriptor set binding. To use argument buffers in practice,
	// you will need to use the remapping from the API.
	for (auto &id : argument_buffer_ids)
		id = 0;

	// Output resources, sorted by resource index & type.
	struct Resource
	{
		SPIRVariable *var;
		string name;
		SPIRType::BaseType basetype;
		uint32_t index;
		uint32_t plane;
	};
	SmallVector<Resource> resources_in_set[kMaxArgumentBuffers];

	bool set_needs_swizzle_buffer[kMaxArgumentBuffers] = {};
	bool set_needs_buffer_sizes[kMaxArgumentBuffers] = {};
	bool needs_buffer_sizes = false;

	ir.for_each_typed_id<SPIRVariable>([&](uint32_t self, SPIRVariable &var) {
		if ((var.storage == StorageClassUniform || var.storage == StorageClassUniformConstant ||
		     var.storage == StorageClassStorageBuffer) &&
		    !is_hidden_variable(var))
		{
			uint32_t desc_set = get_decoration(self, DecorationDescriptorSet);
			// Ignore if it's part of a push descriptor set.
			if (!descriptor_set_is_argument_buffer(desc_set))
				return;

			uint32_t var_id = var.self;
			auto &type = get_variable_data_type(var);

			if (desc_set >= kMaxArgumentBuffers)
				SPIRV_CROSS_THROW("Descriptor set index is out of range.");

			const MSLConstexprSampler *constexpr_sampler = nullptr;
			if (type.basetype == SPIRType::SampledImage || type.basetype == SPIRType::Sampler)
			{
				constexpr_sampler = find_constexpr_sampler(var_id);
				if (constexpr_sampler)
				{
					// Mark this ID as a constexpr sampler for later in case it came from set/bindings.
					constexpr_samplers_by_id[var_id] = *constexpr_sampler;
				}
			}

			if (type.basetype == SPIRType::SampledImage)
			{
				add_resource_name(var_id);

				uint32_t plane_count = 1;
				if (constexpr_sampler && constexpr_sampler->ycbcr_conversion_enable)
					plane_count = constexpr_sampler->planes;

				for (uint32_t i = 0; i < plane_count; i++)
				{
					uint32_t image_resource_index = get_metal_resource_index(var, SPIRType::Image, i);
					resources_in_set[desc_set].push_back(
					    { &var, to_name(var_id), SPIRType::Image, image_resource_index, i });
				}

				if (type.image.dim != DimBuffer && !constexpr_sampler)
				{
					uint32_t sampler_resource_index = get_metal_resource_index(var, SPIRType::Sampler);
					resources_in_set[desc_set].push_back(
					    { &var, to_sampler_expression(var_id), SPIRType::Sampler, sampler_resource_index, 0 });
				}
			}
			else if (!constexpr_sampler)
			{
				// constexpr samplers are not declared as resources.
				if (!msl_options.is_ios() || type.basetype != SPIRType::Image || type.image.sampled != 2)
				{
					add_resource_name(var_id);
					resources_in_set[desc_set].push_back(
					    { &var, to_name(var_id), type.basetype, get_metal_resource_index(var, type.basetype), 0 });
				}
			}

			// Check if this descriptor set needs a swizzle buffer.
			if (needs_swizzle_buffer_def && is_sampled_image_type(type))
				set_needs_swizzle_buffer[desc_set] = true;
			else if (buffers_requiring_array_length.count(var_id) != 0)
			{
				set_needs_buffer_sizes[desc_set] = true;
				needs_buffer_sizes = true;
			}
		}
	});

	if (needs_swizzle_buffer_def || needs_buffer_sizes)
	{
		uint32_t uint_ptr_type_id = 0;

		// We might have to add a swizzle buffer resource to the set.
		for (uint32_t desc_set = 0; desc_set < kMaxArgumentBuffers; desc_set++)
		{
			if (!set_needs_swizzle_buffer[desc_set] && !set_needs_buffer_sizes[desc_set])
				continue;

			if (uint_ptr_type_id == 0)
			{
				uint32_t offset = ir.increase_bound_by(2);
				uint32_t type_id = offset;
				uint_ptr_type_id = offset + 1;

				// Create a buffer to hold extra data, including the swizzle constants.
				SPIRType uint_type;
				uint_type.basetype = SPIRType::UInt;
				uint_type.width = 32;
				set<SPIRType>(type_id, uint_type);

				SPIRType uint_type_pointer = uint_type;
				uint_type_pointer.pointer = true;
				uint_type_pointer.pointer_depth = 1;
				uint_type_pointer.parent_type = type_id;
				uint_type_pointer.storage = StorageClassUniform;
				set<SPIRType>(uint_ptr_type_id, uint_type_pointer);
				set_decoration(uint_ptr_type_id, DecorationArrayStride, 4);
			}

			if (set_needs_swizzle_buffer[desc_set])
			{
				uint32_t var_id = ir.increase_bound_by(1);
				auto &var = set<SPIRVariable>(var_id, uint_ptr_type_id, StorageClassUniformConstant);
				set_name(var_id, "spvSwizzleConstants");
				set_decoration(var_id, DecorationDescriptorSet, desc_set);
				set_decoration(var_id, DecorationBinding, kSwizzleBufferBinding);
				resources_in_set[desc_set].push_back(
				    { &var, to_name(var_id), SPIRType::UInt, get_metal_resource_index(var, SPIRType::UInt), 0 });
			}

			if (set_needs_buffer_sizes[desc_set])
			{
				uint32_t var_id = ir.increase_bound_by(1);
				auto &var = set<SPIRVariable>(var_id, uint_ptr_type_id, StorageClassUniformConstant);
				set_name(var_id, "spvBufferSizeConstants");
				set_decoration(var_id, DecorationDescriptorSet, desc_set);
                /* UE Begin Change: Move this to the front of IABs for convenience of the runtime */
                set_decoration(var_id, DecorationBinding, 0);
                /* UE End Change: Move this to the front of IABs for convenience of the runtime */
				resources_in_set[desc_set].push_back(
				    { &var, to_name(var_id), SPIRType::UInt, get_metal_resource_index(var, SPIRType::UInt), 0 });
			}
		}
	}

	for (uint32_t desc_set = 0; desc_set < kMaxArgumentBuffers; desc_set++)
	{
		auto &resources = resources_in_set[desc_set];
		if (resources.empty())
			continue;

		assert(descriptor_set_is_argument_buffer(desc_set));

		uint32_t next_id = ir.increase_bound_by(3);
		uint32_t type_id = next_id + 1;
		uint32_t ptr_type_id = next_id + 2;
		argument_buffer_ids[desc_set] = next_id;

		auto &buffer_type = set<SPIRType>(type_id);
		buffer_type.storage = StorageClassUniform;
		buffer_type.basetype = SPIRType::Struct;
		set_name(type_id, join("spvDescriptorSetBuffer", desc_set));

		auto &ptr_type = set<SPIRType>(ptr_type_id);
		ptr_type = buffer_type;
		ptr_type.pointer = true;
		ptr_type.pointer_depth = 1;
		ptr_type.parent_type = type_id;

		uint32_t buffer_variable_id = next_id;
		set<SPIRVariable>(buffer_variable_id, ptr_type_id, StorageClassUniform);
		set_name(buffer_variable_id, join("spvDescriptorSet", desc_set));

		// Ids must be emitted in ID order.
		sort(begin(resources), end(resources), [&](const Resource &lhs, const Resource &rhs) -> bool {
			return tie(lhs.index, lhs.basetype) < tie(rhs.index, rhs.basetype);
		});

		uint32_t member_index = 0;
		for (auto &resource : resources)
		{
			auto &var = *resource.var;
			auto &type = get_variable_data_type(var);
			string mbr_name = ensure_valid_name(resource.name, "m");
			if (resource.plane > 0)
				mbr_name += join(plane_name_suffix, resource.plane);
			set_member_name(buffer_type.self, member_index, mbr_name);

			if (resource.basetype == SPIRType::Sampler && type.basetype != SPIRType::Sampler)
			{
				// Have to synthesize a sampler type here.

				bool type_is_array = !type.array.empty();
				uint32_t sampler_type_id = ir.increase_bound_by(type_is_array ? 2 : 1);
				auto &new_sampler_type = set<SPIRType>(sampler_type_id);
				new_sampler_type.basetype = SPIRType::Sampler;
				new_sampler_type.storage = StorageClassUniformConstant;

				if (type_is_array)
				{
					uint32_t sampler_type_array_id = sampler_type_id + 1;
					auto &sampler_type_array = set<SPIRType>(sampler_type_array_id);
					sampler_type_array = new_sampler_type;
					sampler_type_array.array = type.array;
					sampler_type_array.array_size_literal = type.array_size_literal;
					sampler_type_array.parent_type = sampler_type_id;
					buffer_type.member_types.push_back(sampler_type_array_id);
				}
				else
					buffer_type.member_types.push_back(sampler_type_id);
			}
			else
			{
				uint32_t binding = get_decoration(var.self, DecorationBinding);
				SetBindingPair pair = { desc_set, binding };

				if (resource.basetype == SPIRType::Image || resource.basetype == SPIRType::Sampler ||
				    resource.basetype == SPIRType::SampledImage)
				{
					// Drop pointer information when we emit the resources into a struct.
					buffer_type.member_types.push_back(get_variable_data_type_id(var));
					if (resource.plane == 0)
						set_qualified_name(var.self, join(to_name(buffer_variable_id), ".", mbr_name));
				}
				else if (buffers_requiring_dynamic_offset.count(pair))
				{
					// Don't set the qualified name here; we'll define a variable holding the corrected buffer address later.
					buffer_type.member_types.push_back(var.basetype);
					buffers_requiring_dynamic_offset[pair].second = var.self;
				}
				else
				{
					// Resources will be declared as pointers not references, so automatically dereference as appropriate.
					buffer_type.member_types.push_back(var.basetype);
					if (type.array.empty())
						set_qualified_name(var.self, join("(*", to_name(buffer_variable_id), ".", mbr_name, ")"));
					else
						set_qualified_name(var.self, join(to_name(buffer_variable_id), ".", mbr_name));
				}
			}

			set_extended_member_decoration(buffer_type.self, member_index, SPIRVCrossDecorationResourceIndexPrimary,
			                               resource.index);
			set_extended_member_decoration(buffer_type.self, member_index, SPIRVCrossDecorationInterfaceOrigID,
			                               var.self);
			member_index++;
		}
	}
}

bool CompilerMSL::SetBindingPair::operator==(const SetBindingPair &other) const
{
	return desc_set == other.desc_set && binding == other.binding;
}

bool CompilerMSL::SetBindingPair::operator<(const SetBindingPair &other) const
{
	return desc_set < other.desc_set || (desc_set == other.desc_set && binding < other.binding);
}

bool CompilerMSL::StageSetBinding::operator==(const StageSetBinding &other) const
{
	return model == other.model && desc_set == other.desc_set && binding == other.binding;
}

size_t CompilerMSL::InternalHasher::operator()(const SetBindingPair &value) const
{
	// Quality of hash doesn't really matter here.
	auto hash_set = std::hash<uint32_t>()(value.desc_set);
	auto hash_binding = std::hash<uint32_t>()(value.binding);
	return (hash_set * 0x10001b31) ^ hash_binding;
}

size_t CompilerMSL::InternalHasher::operator()(const StageSetBinding &value) const
{
	// Quality of hash doesn't really matter here.
	auto hash_model = std::hash<uint32_t>()(value.model);
	auto hash_set = std::hash<uint32_t>()(value.desc_set);
	auto tmp_hash = (hash_model * 0x10001b31) ^ hash_set;
	return (tmp_hash * 0x10001b31) ^ value.binding;
}<|MERGE_RESOLUTION|>--- conflicted
+++ resolved
@@ -5681,7 +5681,7 @@
 			}
 			
 			auto &e = set<SPIRExpression>(id, join(to_expression(ops[2]), "_atomic[", coord, "]"), result_type, true);
-			e.loaded_from = var ? var->self : 0;
+			e.loaded_from = var ? var->self : ID(0);
 		}
 		else
 		{
@@ -5690,7 +5690,7 @@
 			auto &e = set<SPIRExpression>(id, join(to_expression(ops[2]), ", ", to_expression(ops[3])), result_type, true);
 
 			// When using the pointer, we need to know which variable it is actually loaded from.
-			e.loaded_from = var ? var->self : 0;
+			e.loaded_from = var ? var->self : ID(0);
 		}
 		break;
 	}
@@ -6535,42 +6535,6 @@
 		auto &type = expression_type(rhs_id);
 		auto *var = maybe_get_backing_variable(rhs_id);
 
-<<<<<<< HEAD
-	// For the case where we have OpLoad triggering an array copy,
-	// we cannot easily detect this case ahead of time since it's
-	// context dependent. We might have to force a recompile here
-	// if this is the only use of array copies in our shader.
-	if (type.array.size() > 1)
-	{
-		if (type.array.size() > SPVFuncImplArrayCopyMultidimMax)
-			SPIRV_CROSS_THROW("Cannot support this many dimensions for arrays of arrays.");
-		auto func = static_cast<SPVFuncImpl>(SPVFuncImplArrayCopyMultidimBase + type.array.size());
-		add_spv_func_and_recompile(func);
-	}
-	else
-		add_spv_func_and_recompile(SPVFuncImplArrayCopy);
-
-	bool lhs_thread =
-	    lhs_storage == StorageClassOutput || lhs_storage == StorageClassFunction || lhs_storage == StorageClassGeneric || lhs_storage == StorageClassPrivate;
-	bool rhs_thread =
-	    rhs_storage == StorageClassInput || rhs_storage == StorageClassFunction || rhs_storage == StorageClassGeneric || rhs_storage == StorageClassPrivate;
-
-	const char *tag = nullptr;
-	if (lhs_thread && is_constant)
-		tag = "FromConstantToStack";
-	else if (lhs_storage == StorageClassWorkgroup && is_constant)
-		tag = "FromConstantToThreadGroup";
-	else if (lhs_thread && rhs_thread)
-		tag = "FromStackToStack";
-	else if (lhs_storage == StorageClassWorkgroup && rhs_thread)
-		tag = "FromStackToThreadGroup";
-	else if (lhs_thread && rhs_storage == StorageClassWorkgroup)
-		tag = "FromThreadGroupToStack";
-	else if (lhs_storage == StorageClassWorkgroup && rhs_storage == StorageClassWorkgroup)
-		tag = "FromThreadGroupToThreadGroup";
-	else
-		SPIRV_CROSS_THROW("Unknown storage class used for copying arrays.");
-=======
 		// Unfortunately, we cannot template on address space in MSL,
 		// so explicit address space redirection it is ...
 		bool is_constant = false;
@@ -6613,7 +6577,6 @@
 			tag = "FromThreadGroupToThreadGroup";
 		else
 			SPIRV_CROSS_THROW("Unknown storage class used for copying arrays.");
->>>>>>> 9f9276f5
 
 		// Pass internal array of spvUnsafeArray<> into wrapper functions
 		if (lhs_thread)
@@ -9301,22 +9264,18 @@
 		{
 			if (!ep_args.empty())
 				ep_args += ", ";
-<<<<<<< HEAD
-			ep_args += image_type_glsl(type, var_id) + " " + r.name;
-			if (r.plane > 0)
-				ep_args += join(plane_name_suffix, r.plane);
-			ep_args += " [[texture(" + convert_to_string(r.index) + ")";
-			if (interlocked_resources.count(var_id))
-				ep_args += ", raster_order_group(0)";
-			ep_args += "]]";
-=======
 			
             // Use Metal's native frame-buffer fetch API for subpass inputs.
             const auto &basetype = get<SPIRType>(var.basetype);
             if (basetype.image.dim != DimSubpassData || !msl_options.is_ios() || !msl_options.ios_use_framebuffer_fetch_subpasses)
             {
 				ep_args += image_type_glsl(type, var_id) + " " + r.name;
-				ep_args += " [[texture(" + convert_to_string(r.index) + ")]]";
+				if (r.plane > 0)
+					ep_args += join(plane_name_suffix, r.plane);
+				ep_args += " [[texture(" + convert_to_string(r.index) + ")";
+				if (interlocked_resources.count(var_id))
+					ep_args += ", raster_order_group(0)";
+				ep_args += "]]";
             }
             else
             {
@@ -9331,8 +9290,6 @@
                 ep_args += "* " + r.name + "_atomic";
                 ep_args += " [[buffer(" + convert_to_string(r.secondary_index) + ")]]";
             }
-			
->>>>>>> 9f9276f5
 			break;
         }
 		default:
