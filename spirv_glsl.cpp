--- conflicted
+++ resolved
@@ -3432,19 +3432,12 @@
 		funexpr += to_name(func) + "(";
 		for (uint32_t i = 0; i < length; i++)
 		{
-<<<<<<< HEAD
-			funexpr += to_func_call_arg(arg[i]);
-			if (i + 1 < length)
-				funexpr += ", ";
-		}
-        funexpr += static_func_args(callee, length);
-=======
 			// Do not pass in separate images or samplers if we're remapping
 			// to combined image samplers.
 			if (skip_argument(arg[i]))
 				continue;
 
-			arglist.push_back(to_expression(arg[i]));
+            arglist.push_back(to_func_call_arg(arg[i]));
 		}
 
 		for (auto &combined : callee.combined_parameters)
@@ -3462,8 +3455,10 @@
 
 			arglist.push_back(to_combined_image_sampler(image_id, sampler_id));
 		}
-		funexpr += merge(arglist);
->>>>>>> 206cb915
+
+        append_global_func_args(callee, length, arglist);
+
+        funexpr += merge(arglist);
 		funexpr += ")";
 
 		// Check for function call constraints.
@@ -4570,24 +4565,20 @@
 	}
 }
 
-// Returns a string expression of function arguments beyond the specified index.
+// Appends function arguments, mapped from global variables, beyond the specified arg index.
 // This is used when a function call uses fewer arguments than the function defines.
-// This situation may occur if the function signature has been dynamically modified
-// to extract static global variables referenced from within the function and convert
-// them to function arguments. This is necessary for shader languages that do not
-// support global access to shader input content from within a function (eg. Metal).
-// Each additional function args uses the name of the global var. Function nesting
-// will modify the functions and calls all the way up the nesting chain.
-string CompilerGLSL::static_func_args(const SPIRFunction &func, uint32_t index)
-{
-    string static_args;
+// This situation may occur if the function signature has been dynamically modified to
+// extract global variables referenced from within the function, and convert them to
+// function arguments. This is necessary for shader languages that do not support global
+// access to shader input content from within a function (eg. Metal). Each additional
+// function args uses the name of the global variable. Function nesting will modify the
+// functions and calls all the way up the nesting chain.
+void CompilerGLSL::append_global_func_args(const SPIRFunction &func, uint32_t index, vector<string> &arglist)
+{
     auto& args = func.arguments;
     uint32_t arg_cnt = (uint32_t)args.size();
-    for (uint32_t arg_idx = index; arg_idx < arg_cnt; arg_idx++) {
-        if (arg_idx > 0) static_args += ", ";
-        static_args += to_func_call_arg(args[arg_idx].id);
-    }
-    return static_args;
+    for (uint32_t arg_idx = index; arg_idx < arg_cnt; arg_idx++)
+        arglist.push_back(to_func_call_arg(args[arg_idx].id));
 }
 
 string CompilerGLSL::to_member_name(const SPIRType &type, uint32_t index)
