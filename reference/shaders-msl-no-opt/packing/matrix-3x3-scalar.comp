--- conflicted
+++ resolved
@@ -22,14 +22,8 @@
     packed_rm_float3x3 row_major1;
 };
 
-<<<<<<< HEAD
-constant uint3 gl_WorkGroupSize [[maybe_unused]] = uint3(1u);
-
-inline void load_store_to_variable_col_major(device SSBOCol& v_29)
-=======
 static inline __attribute__((always_inline))
 void load_store_to_variable_col_major(device SSBOCol& v_29)
->>>>>>> 9f9276f5
 {
     float3x3 loaded = float3x3(float3(v_29.col_major0[0]), float3(v_29.col_major0[1]), float3(v_29.col_major0[2]));
     v_29.col_major1[0] = loaded[0];
