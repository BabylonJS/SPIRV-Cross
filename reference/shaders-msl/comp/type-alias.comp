#pragma clang diagnostic ignored "-Wmissing-prototypes"
#pragma clang diagnostic ignored "-Wmissing-braces"
#pragma clang diagnostic ignored "-Wunused-variable"

#include <metal_stdlib>
#include <simd/simd.h>

using namespace metal;

template<typename T, size_t Num>
struct spvUnsafeArray
{
    T elements[Num ? Num : 1];
    
    thread T& operator [] (size_t pos) thread
    {
        return elements[pos];
    }
    constexpr const thread T& operator [] (size_t pos) const thread
    {
        return elements[pos];
    }
    
    device T& operator [] (size_t pos) device
    {
        return elements[pos];
    }
    constexpr const device T& operator [] (size_t pos) const device
    {
        return elements[pos];
    }
    
    constexpr const constant T& operator [] (size_t pos) const constant
    {
        return elements[pos];
    }
    
    threadgroup T& operator [] (size_t pos) threadgroup
    {
        return elements[pos];
    }
    constexpr const threadgroup T& operator [] (size_t pos) const threadgroup
    {
        return elements[pos];
    }
};

struct S0
{
    float4 a;
};

struct S1
{
    float4 a;
};

struct S0_1
{
    float4 a;
};

struct SSBO0
{
    spvUnsafeArray<S0_1, 1> s0s;
};

struct S1_1
{
    float4 a;
};

struct SSBO1
{
    spvUnsafeArray<S1_1, 1> s1s;
};

struct SSBO2
{
    spvUnsafeArray<float4, 1> outputs;
};

<<<<<<< HEAD
constant uint3 gl_WorkGroupSize [[maybe_unused]] = uint3(1u);

inline float4 overload(thread const S0& s0)
=======
static inline __attribute__((always_inline))
float4 overload(thread const S0& s0)
>>>>>>> 9f9276f5
{
    return s0.a;
}

static inline __attribute__((always_inline))
float4 overload(thread const S1& s1)
{
    return s1.a;
}

kernel void main0(device SSBO0& _36 [[buffer(0)]], device SSBO1& _55 [[buffer(1)]], device SSBO2& _66 [[buffer(2)]], uint3 gl_GlobalInvocationID [[thread_position_in_grid]])
{
    S0 s0;
    s0.a = _36.s0s[gl_GlobalInvocationID.x].a;
    S1 s1;
    s1.a = _55.s1s[gl_GlobalInvocationID.x].a;
    S0 param = s0;
    S1 param_1 = s1;
    _66.outputs[gl_GlobalInvocationID.x] = overload(param) + overload(param_1);
}
<|MERGE_RESOLUTION|>--- conflicted
+++ resolved
@@ -80,14 +80,8 @@
     spvUnsafeArray<float4, 1> outputs;
 };
 
-<<<<<<< HEAD
-constant uint3 gl_WorkGroupSize [[maybe_unused]] = uint3(1u);
-
-inline float4 overload(thread const S0& s0)
-=======
 static inline __attribute__((always_inline))
 float4 overload(thread const S0& s0)
->>>>>>> 9f9276f5
 {
     return s0.a;
 }
